/*!
 * Copyright Amazon.com, Inc. or its affiliates. All Rights Reserved.
 * SPDX-License-Identifier: Apache-2.0
 */
import * as vscode from 'vscode'
import { Ec2Client, getNameOfInstance } from '../../shared/clients/ec2Client'
import { AWSResourceNode } from '../../shared/treeview/nodes/awsResourceNode'
import { AWSTreeNodeBase } from '../../shared/treeview/nodes/awsTreeNodeBase'
import { Ec2Instance } from '../../shared/clients/ec2Client'
import globals from '../../shared/extensionGlobals'
import { Commands } from '../../shared/vscode/commands'
import { getIconCode } from '../utils'
import { Ec2Selection } from '../prompter'
import { Ec2ParentNode } from './ec2ParentNode'

export const Ec2InstanceRunningContext = 'awsEc2RunningNode'
export const Ec2InstanceStoppedContext = 'awsEc2StoppedNode'
export const Ec2InstancePendingContext = 'awsEc2PendingNode'

type Ec2InstanceNodeContext = 'awsEc2RunningNode' | 'awsEc2StoppedNode' | 'awsEc2PendingNode'

export class Ec2InstanceNode extends AWSTreeNodeBase implements AWSResourceNode {
    public constructor(
        public readonly parent: Ec2ParentNode,
        public readonly client: Ec2Client,
        public override readonly regionCode: string,
        private readonly partitionId: string,
        // XXX: this variable is marked as readonly, but the 'status' attribute is updated when polling the nodes.
        public readonly instance: Ec2Instance
    ) {
        super('')
        this.updateInstance(instance)
        this.id = this.InstanceId
    }

    public updateInstance(newInstance: Ec2Instance) {
<<<<<<< HEAD
        this.setInstance(newInstance)
        this.label = `${this.name} (${this.InstanceId}) ${this.instance.status?.toUpperCase()}`
=======
        this.setInstanceStatus(newInstance.status!)
        this.label = `${this.name} (${this.InstanceId})`
>>>>>>> a034dc3b
        this.contextValue = this.getContext()
        this.iconPath = new vscode.ThemeIcon(getIconCode(this.instance))
        this.tooltip = `${this.name}\n${this.InstanceId}\n${this.instance.status}\n${this.arn}`

        if (this.isPending()) {
            this.parent.startPolling(this.InstanceId)
        }
    }

    public isPending(): boolean {
        return this.getStatus() == 'pending'
    }

    public async updateStatus() {
        const newStatus = await this.client.getInstanceStatus(this.InstanceId)
        this.updateInstance({ ...this.instance, status: newStatus })
    }

    private getContext(): Ec2InstanceNodeContext {
        if (this.instance.status == 'running') {
            return Ec2InstanceRunningContext
        }

        if (this.instance.status == 'stopped') {
            return Ec2InstanceStoppedContext
        }

        return Ec2InstancePendingContext
    }

    public setInstanceStatus(instanceStatus: string) {
        this.instance.status = instanceStatus
    }

    public toSelection(): Ec2Selection {
        return {
            region: this.regionCode,
            instanceId: this.InstanceId,
        }
    }

    public getStatus(): string {
        return this.instance.status!
    }

    public get name(): string {
        return getNameOfInstance(this.instance) ?? `(no name)`
    }

    public get InstanceId(): string {
        return this.instance.InstanceId!
    }

    public get arn(): string {
        return `arn:${this.partitionId}:ec2:${
            this.regionCode
        }:${globals.awsContext.getCredentialAccountId()}:instance/${this.InstanceId}`
    }

    public async refreshNode(): Promise<void> {
        await this.updateStatus()
        Commands.vscode().execute('aws.refreshAwsExplorerNode', this)
    }
}<|MERGE_RESOLUTION|>--- conflicted
+++ resolved
@@ -34,13 +34,8 @@
     }
 
     public updateInstance(newInstance: Ec2Instance) {
-<<<<<<< HEAD
-        this.setInstance(newInstance)
-        this.label = `${this.name} (${this.InstanceId}) ${this.instance.status?.toUpperCase()}`
-=======
         this.setInstanceStatus(newInstance.status!)
         this.label = `${this.name} (${this.InstanceId})`
->>>>>>> a034dc3b
         this.contextValue = this.getContext()
         this.iconPath = new vscode.ThemeIcon(getIconCode(this.instance))
         this.tooltip = `${this.name}\n${this.InstanceId}\n${this.instance.status}\n${this.arn}`
