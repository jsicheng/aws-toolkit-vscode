--- conflicted
+++ resolved
@@ -66,29 +66,18 @@
         return requiredPolicies.length !== 0 && requiredPolicies.every(policy => attachedPolicies.includes(policy))
     }
 
-<<<<<<< HEAD
-    private throwConnectionError(message: string, selection: Ec2Selection, errorInfo: ErrorInformation) {
-=======
     public async isInstanceRunning(instanceId: string): Promise<boolean> {
         const instanceStatus = await this.ec2Client.getInstanceStatus(instanceId)
         return instanceStatus == 'running'
     }
 
     protected throwConnectionError(message: string, selection: Ec2Selection, errorInfo: ErrorInformation) {
->>>>>>> c4f44622
         const generalErrorMessage = `Unable to connect to target instance ${selection.instanceId} on region ${selection.region}. `
         throw new ToolkitError(generalErrorMessage + message, errorInfo)
     }
 
-<<<<<<< HEAD
-    public async checkForStartSessionError(selection: Ec2Selection): Promise<void> {
-        const isInstanceRunning = await this.ec2Client.isInstanceRunning(selection.instanceId)
-        const hasProperPolicies = await this.hasProperPolicies(selection.instanceId)
-        const isSsmAgentRunning = (await this.ssmClient.getInstanceAgentPingStatus(selection.instanceId)) == 'Online'
-=======
     private async checkForInstanceStatusError(selection: Ec2Selection): Promise<void> {
         const isInstanceRunning = await this.isInstanceRunning(selection.instanceId)
->>>>>>> c4f44622
 
         if (!isInstanceRunning) {
             const message = 'Ensure the target instance is running.'
