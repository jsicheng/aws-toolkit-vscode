--- conflicted
+++ resolved
@@ -12,13 +12,8 @@
 import { SsoAccessTokenProvider } from '../../credentials/sso/ssoAccessTokenProvider'
 import { ToolkitError } from '../../shared/errors'
 import { FakeMemento } from '../fakeExtensionContext'
-<<<<<<< HEAD
 import { assertChildren, assertTreeItem } from '../shared/treeview/testUtil'
-import { createTestWindow } from '../shared/vscode/window'
-=======
 import { getTestWindow } from '../globalSetup.test'
-import { assertTreeItem } from '../shared/treeview/testUtil'
->>>>>>> a354f830
 import { captureEvent } from '../testUtil'
 import { stub } from '../utilities/stubber'
 
