--- conflicted
+++ resolved
@@ -49,13 +49,9 @@
         //  This interface exists so we can add additional nodes to the array (otherwise Typescript types the array to what's already in the array at creation)
         const partitionId = regionProvider.getPartitionId(this.regionCode) ?? DEFAULT_PARTITION
         const serviceCandidates = [
-<<<<<<< HEAD
-            { serviceId: 'apigateway', createFn: () => new ApiGatewayNode(partitionId, this.regionCode) },
-=======
             ...(featureToggle.disableApigw
                 ? []
                 : [{ serviceId: 'apigateway', createFn: () => new ApiGatewayNode(partitionId, this.regionCode) }]),
->>>>>>> c96e900d
             { serviceId: 'cloudformation', createFn: () => new CloudFormationNode(this.regionCode) },
             { serviceId: 'lambda', createFn: () => new LambdaNode(this.regionCode) },
             ...(isCloud9() ? [] : [{ serviceId: 'logs', createFn: () => new CloudWatchLogsNode(this.regionCode) }]),
