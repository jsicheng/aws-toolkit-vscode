/*!
 * Copyright 2021 Amazon.com, Inc. or its affiliates. All Rights Reserved.
 * SPDX-License-Identifier: Apache-2.0
 */

import * as fs from 'fs-extra'
import * as path from 'path'
import * as vscode from 'vscode'
import * as nls from 'vscode-nls'
import { LaunchConfiguration } from '../../../shared/debug/launchConfiguration'

import { ExtContext } from '../../../shared/extensions'
import { getLogger } from '../../../shared/logger'
import { HttpResourceFetcher } from '../../../shared/resourcefetcher/httpResourceFetcher'
import {
    AwsSamDebuggerConfiguration,
    isCodeTargetProperties,
    isTemplateTargetProperties,
} from '../../../shared/sam/debugger/awsSamDebugConfiguration'
import {
    DefaultAwsSamDebugConfigurationValidator,
    resolveWorkspaceFolderVariable,
} from '../../../shared/sam/debugger/awsSamDebugConfigurationValidator'
import * as input from '../../../shared/ui/input'
import * as picker from '../../../shared/ui/picker'
import { addCodiconToString } from '../../../shared/utilities/textUtilities'
import { sampleRequestPath } from '../../constants'
import { tryGetAbsolutePath } from '../../../shared/utilities/workspaceUtils'
import { CloudFormation } from '../../../shared/cloudformation/cloudformation'
import { openLaunchJsonFile } from '../../../shared/sam/debugger/commands/addSamDebugConfiguration'
import { getSampleLambdaPayloads } from '../../utils'
import { isCloud9 } from '../../../shared/extensionUtilities'
import { SamDebugConfigProvider } from '../../../shared/sam/debugger/awsSamDebugger'
import { samLambdaCreatableRuntimes } from '../../models/samLambdaRuntime'
import globals from '../../../shared/extensionGlobals'
import { VueWebview } from '../../../webviews/main'
import { Commands } from '../../../shared/vscode/commands2'
import { telemetry } from '../../../shared/telemetry/telemetry'

const localize = nls.loadMessageBundle()

export type AwsSamDebuggerConfigurationLoose = AwsSamDebuggerConfiguration & {
    invokeTarget: Omit<
        AwsSamDebuggerConfiguration['invokeTarget'],
        'templatePath' | 'logicalId' | 'lambdaHandler' | 'projectRoot'
    > & {
        templatePath: string
        logicalId: string
        lambdaHandler: string
        projectRoot: string
    }
}

interface SampleQuickPickItem extends vscode.QuickPickItem {
    filename: string
}

interface LaunchConfigPickItem extends vscode.QuickPickItem {
    index: number
    config?: AwsSamDebuggerConfiguration
}

export class SamInvokeWebview extends VueWebview {
    public readonly id = 'createLambda'
    public readonly source = 'src/lambda/vue/configEditor/index.js'

    public constructor(
        private readonly extContext: ExtContext, // TODO(sijaden): get rid of `ExtContext`
        private readonly config?: AwsSamDebuggerConfiguration
    ) {
        super()
    }

    public getRuntimes() {
        return samLambdaCreatableRuntimes().toArray().sort()
    }

    public init() {
        return this.config
    }

    /**
     * Open a quick pick containing the names of launch configs in the `launch.json` array.
     * Filter out non-supported launch configs.
     */
    public async loadSamLaunchConfig(): Promise<AwsSamDebuggerConfiguration | undefined> {
        // TODO: Find a better way to infer this. Might need another arg from the frontend (depends on the context in which the launch config is made?)
        const workspaceFolder = vscode.workspace.workspaceFolders?.length
            ? vscode.workspace.workspaceFolders[0]
            : undefined
        if (!workspaceFolder) {
            vscode.window.showErrorMessage(localize('AWS.lambda.form.noFolder', 'No workspace folder found.'))
            return
        }
        const uri = workspaceFolder.uri
        const launchConfig = new LaunchConfiguration(uri)
        const pickerItems = getLaunchConfigQuickPickItems(launchConfig, uri)
        if (pickerItems.length === 0) {
            pickerItems.push({
                index: -1,
                label: localize('AWS.lambda.form.noDebugConfigs', 'No aws-sam debug configurations found.'),
                detail: localize('AWS.picker.dynamic.noItemsFound.detail', 'Click here to go back'),
            })
        }
        const qp = picker.createQuickPick({
            items: pickerItems,
            options: {
                title: localize('AWS.lambda.form.selectDebugConfig', 'Select Debug Configuration'),
            },
        })

        const choices = await picker.promptUser({
            picker: qp,
        })
        const pickerResponse = picker.verifySinglePickerOutput<LaunchConfigPickItem>(choices)

        if (!pickerResponse || pickerResponse.index === -1) {
            return
        }
        return pickerResponse.config!
    }

    /**
     * Open a quick pick containing upstream sample payloads.
     * Call back into the webview with the contents of the payload to add to the JSON field.
     */
    public async getSamplePayload(): Promise<string | undefined> {
        try {
            const inputs: SampleQuickPickItem[] = (await getSampleLambdaPayloads()).map(entry => {
                return { label: entry.name ?? '', filename: entry.filename ?? '' }
            })

            const qp = picker.createQuickPick({
                items: inputs,
                options: {
                    title: localize('AWS.lambda.form.pickSampleInput', 'Choose Sample Input'),
                },
            })

            const choices = await picker.promptUser({
                picker: qp,
            })
            const pickerResponse = picker.verifySinglePickerOutput<SampleQuickPickItem>(choices)

            if (!pickerResponse) {
                return
            }
            const sampleUrl = `${sampleRequestPath}${pickerResponse.filename}`
            const sample = (await new HttpResourceFetcher(sampleUrl, { showUrl: true }).get()) ?? ''

            return sample
        } catch (err) {
            getLogger().error('Error getting manifest data..: %O', err as Error)
        }
    }

    /**
     * Get all templates in the registry.
     * Call back into the webview with the registry contents.
     */
    public async getTemplate() {
        const items: (vscode.QuickPickItem & { templatePath: string })[] = []
<<<<<<< HEAD
        const NO_TEMPLATE = 'NOTEMPLATEFOUND'
        for (const template of globals.templateRegistry.cfn.registeredItems) {
=======
        const noTemplate = 'NOTEMPLATEFOUND'
        for (const template of globals.templateRegistry.registeredItems) {
>>>>>>> 24519ebc
            const resources = template.item.Resources
            if (resources) {
                for (const resource of Object.keys(resources)) {
                    if (
                        resources[resource]?.Type === CloudFormation.LAMBDA_FUNCTION_TYPE ||
                        resources[resource]?.Type === CloudFormation.SERVERLESS_FUNCTION_TYPE ||
                        resources[resource]?.Type === CloudFormation.SERVERLESS_API_TYPE
                    ) {
                        items.push({
                            label: resource,
                            detail: localize('AWS.lambda.form.selectResource.detail', 'Template: {0}', template.path),
                            templatePath: template.path,
                        })
                    }
                }
            }
        }

        if (items.length === 0) {
            items.push({
                label: localize(
                    'AWS.lambda.form.selectResource.noTemplates',
                    'No templates with valid SAM functions found.'
                ),
                detail: localize('AWS.picker.dynamic.noItemsFound.detail', 'Click here to go back'),
                templatePath: noTemplate,
            })
        }

        const qp = picker.createQuickPick({
            items,
            options: {
                title: localize('AWS.lambda.form.selectResource', 'Select Resource'),
            },
        })

        const choices = await picker.promptUser({
            picker: qp,
        })
        const selectedTemplate = picker.verifySinglePickerOutput(choices)

        if (!selectedTemplate || selectedTemplate.templatePath === noTemplate) {
            return
        }

        return {
            logicalId: selectedTemplate.label,
            template: selectedTemplate.templatePath,
        }
    }

    /**
     * Open a quick pick containing the names of launch configs in the `launch.json` array, plus a "Create New Entry" entry.
     * On selecting a name, overwrite the existing entry in the `launch.json` array and resave the file.
     * On selecting "Create New Entry", prompt the user for a name and save the contents to the end of the `launch.json` array.
     * @param config Config to save
     */
    public async saveLaunchConfig(config: AwsSamDebuggerConfiguration): Promise<void> {
        const uri = getUriFromLaunchConfig(config)
        if (!uri) {
            // TODO Localize
            vscode.window.showErrorMessage('Toolkit requires a target resource in order to save a debug configuration')
            return
        }
        const launchConfig = new LaunchConfiguration(uri)
        const pickerItems = [
            {
                label: addCodiconToString(
                    'add',
                    localize('AWS.command.addSamDebugConfiguration', 'Add Debug Configuration')
                ),
                index: -1,
                alwaysShow: true,
            },
            ...getLaunchConfigQuickPickItems(launchConfig, uri),
        ]

        const qp = picker.createQuickPick({
            items: pickerItems,
            options: {
                title: localize('AWS.lambda.form.selectDebugConfig', 'Select Debug Configuration'),
            },
        })

        const choices = await picker.promptUser({
            picker: qp,
        })
        const pickerResponse = picker.verifySinglePickerOutput<LaunchConfigPickItem>(choices)

        if (!pickerResponse) {
            return
        }

        if (pickerResponse.index === -1) {
            const ib = input.createInputBox({
                options: {
                    prompt: localize('AWS.lambda.form.debugConfigName', 'Input Name For Debug Configuration'),
                },
            })
            const response = await input.promptUser({ inputBox: ib })
            if (response) {
                launchConfig.addDebugConfiguration(finalizeConfig(config, response))
                await openLaunchJsonFile()
            }
        } else {
            // use existing label
            launchConfig.editDebugConfiguration(finalizeConfig(config, pickerResponse.label), pickerResponse.index)
            await openLaunchJsonFile()
        }
    }

    /**
     * Validate and execute the provided launch config.
     * TODO: Post validation failures back to webview?
     * @param config Config to invoke
     */
    public async invokeLaunchConfig(config: AwsSamDebuggerConfiguration): Promise<void> {
        const finalConfig = finalizeConfig(
            resolveWorkspaceFolderVariable(undefined, config),
            'Editor-Created Debug Config'
        )
        const targetUri = getUriFromLaunchConfig(finalConfig)
        const folder = targetUri ? vscode.workspace.getWorkspaceFolder(targetUri) : undefined

        // Cloud9 currently can't resolve the `aws-sam` debug config provider.
        // Directly invoke the config instead.
        // NOTE: This bypasses the `${workspaceFolder}` resolution, but shouldn't naturally occur in Cloud9
        // (Cloud9 also doesn't currently have variable resolution support anyways)
        if (isCloud9()) {
            const provider = new SamDebugConfigProvider(this.extContext)
            await provider.resolveDebugConfiguration(folder, finalConfig)
        } else {
            // startDebugging on VS Code goes through the whole resolution chain
            await vscode.debug.startDebugging(folder, finalConfig)
        }
    }
}

const WebviewPanel = VueWebview.compilePanel(SamInvokeWebview)

export function registerSamInvokeVueCommand(context: ExtContext): vscode.Disposable {
    return Commands.register('aws.launchConfigForm', async (launchConfig?: AwsSamDebuggerConfiguration) => {
        const webview = new WebviewPanel(context.extensionContext, context, launchConfig)
        webview.show({
            title: localize('AWS.command.launchConfigForm.title', 'Edit SAM Debug Configuration'),
            // TODO: make this only open `Beside` when executed via CodeLens
            viewColumn: vscode.ViewColumn.Beside,
        })
        telemetry.sam_openConfigUi.emit()
    })
}

function getUriFromLaunchConfig(config: AwsSamDebuggerConfiguration): vscode.Uri | undefined {
    let targetPath: string
    if (isTemplateTargetProperties(config.invokeTarget)) {
        targetPath = config.invokeTarget.templatePath
    } else if (isCodeTargetProperties(config.invokeTarget)) {
        targetPath = config.invokeTarget.projectRoot
    } else {
        // error
        return undefined
    }
    if (path.isAbsolute(targetPath)) {
        return vscode.Uri.file(targetPath)
    }
    // TODO: rework this logic (and config variables in general)
    // we have too many places where we try to resolve these paths when it realistically can be
    // in a single place. Much less bug-prone when it's centralized.
    // the following line is a quick-fix for a very narrow edge-case
    targetPath = targetPath.replace('${workspaceFolder}/', '')
    const workspaceFolders = vscode.workspace.workspaceFolders || []
    for (const workspaceFolder of workspaceFolders) {
        const absolutePath = tryGetAbsolutePath(workspaceFolder, targetPath)
        if (fs.pathExistsSync(absolutePath)) {
            return vscode.Uri.file(absolutePath)
        }
    }

    return undefined
}

function getLaunchConfigQuickPickItems(launchConfig: LaunchConfiguration, uri: vscode.Uri): LaunchConfigPickItem[] {
    const existingConfigs = launchConfig.getDebugConfigurations()
    const samValidator = new DefaultAwsSamDebugConfigurationValidator(vscode.workspace.getWorkspaceFolder(uri))
    return existingConfigs
        .map((val, index) => {
            return {
                config: val,
                index,
            }
        })
        .filter(o => samValidator.validate(o.config as any as AwsSamDebuggerConfiguration, true)?.isValid)
        .map(val => {
            return {
                index: val.index,
                label: val.config.name,
                config: val.config as AwsSamDebuggerConfiguration,
            }
        })
}

export function finalizeConfig(config: AwsSamDebuggerConfiguration, name: string): AwsSamDebuggerConfiguration {
    const newConfig = doTraverseAndPrune(config)
    newConfig.name = name

    if (isTemplateTargetProperties(config.invokeTarget)) {
        newConfig.invokeTarget = {
            target: config.invokeTarget.target,
            logicalId: config.invokeTarget.logicalId,
            templatePath: config.invokeTarget.templatePath,
        }
    } else if (isCodeTargetProperties(config.invokeTarget)) {
        newConfig.invokeTarget = {
            target: config.invokeTarget.target,
            lambdaHandler: config.invokeTarget.lambdaHandler,
            projectRoot: config.invokeTarget.projectRoot,
        }
    }

    return newConfig
}

/**
 * Removes empty objects, strings, fields, and arrays from a given object.
 * Use when writing JSON to a file.
 * @param object
 * @returns Pruned object
 */
function doTraverseAndPrune(object: { [key: string]: any }): any | undefined {
    const keys = Object.keys(object)
    const final = JSON.parse(JSON.stringify(object))
    for (const key of keys) {
        const val = object[key]
        if (val === undefined || val === '' || (Array.isArray(val) && val.length === 0)) {
            delete final[key]
        } else if (typeof val === 'object') {
            const pruned = doTraverseAndPrune(val)
            if (pruned) {
                final[key] = pruned
            } else {
                delete final[key]
            }
        }
    }
    if (Object.keys(final).length === 0) {
        return undefined
    }
    return final
}<|MERGE_RESOLUTION|>--- conflicted
+++ resolved
@@ -160,13 +160,8 @@
      */
     public async getTemplate() {
         const items: (vscode.QuickPickItem & { templatePath: string })[] = []
-<<<<<<< HEAD
-        const NO_TEMPLATE = 'NOTEMPLATEFOUND'
+        const noTemplate = 'NOTEMPLATEFOUND'
         for (const template of globals.templateRegistry.cfn.registeredItems) {
-=======
-        const noTemplate = 'NOTEMPLATEFOUND'
-        for (const template of globals.templateRegistry.registeredItems) {
->>>>>>> 24519ebc
             const resources = template.item.Resources
             if (resources) {
                 for (const resource of Object.keys(resources)) {
