--- conflicted
+++ resolved
@@ -9,19 +9,14 @@
 import { Window } from '../../shared/vscode/window'
 import { showOutputMessage } from '../../shared/utilities/messages'
 import { OutputChannel } from 'vscode'
-<<<<<<< HEAD
 import { downloadWithProgress } from '../commands/downloadFileAs'
 import { makeTemporaryToolkitFolder } from '../../shared/filesystemUtilities'
 const fs = require('fs')
 
 const SIZE_LIMIT = 4 * Math.pow(10, 4)
 
-export class FileViewerManager {
+export class S3FileViewerManager {
     private cache: Set<S3FileNode>
-=======
-export class S3FileViewerManager {
-    //private cache: Set<S3FileNode>
->>>>>>> 2ee69803
     //private activeTabs: Set<S3Tab>
     private window: Window
     private outputChannel: OutputChannel
@@ -101,16 +96,10 @@
 
     private constructor() {}
 
-<<<<<<< HEAD
-    public static async getInstance(): Promise<FileViewerManager> {
-        if (!SingletonManager.fileManager) {
-            SingletonManager.fileManager = new FileViewerManager()
-            await SingletonManager.fileManager.createTemp()
-=======
-    public static getInstance(): S3FileViewerManager {
+    public static async getInstance(): Promise<S3FileViewerManager> {
         if (!SingletonManager.fileManager) {
             SingletonManager.fileManager = new S3FileViewerManager()
->>>>>>> 2ee69803
+            await SingletonManager.fileManager.createTemp()
         }
         return SingletonManager.fileManager
     }
