--- conflicted
+++ resolved
@@ -91,19 +91,13 @@
         }
         getLogger().verbose(`S3FileViewer: File from s3 or temp to be opened is: ${fileLocation}`)
 
-<<<<<<< HEAD
         const newTab = this.activeTabs.get(fileLocation.fsPath) ?? new S3Tab(fileLocation, fileNode)
-        await newTab.openFileOnReadOnly()
-=======
-        const newTab = this.activeTabs.get(fileLocation.fsPath) ?? new S3Tab(fileLocation)
         await newTab.openFileInReadOnly()
->>>>>>> 10642c1d
 
         this.activeTabs.set(fileLocation.fsPath, newTab)
     }
 
-<<<<<<< HEAD
-    public async openOnEditMode(uriOrNode: vscode.Uri | S3FileNode): Promise<void> {
+    public async openInEditMode(uriOrNode: vscode.Uri | S3FileNode): Promise<void> {
         if (this.promptOnEdit) {
             const message = localize(
                 'AWS.s3.fileViewer.warning.editStateWarning',
@@ -123,9 +117,6 @@
                 }
             })
         }
-=======
-    public async openInEditMode(uriOrNode: vscode.Uri | S3FileNode): Promise<void> {
->>>>>>> 10642c1d
         if (uriOrNode instanceof vscode.Uri) {
             //was activated from an open tab
             if (this.activeTabs.has(uriOrNode.fsPath)) {
@@ -145,13 +136,9 @@
             if (!fileLocation) {
                 return
             }
-<<<<<<< HEAD
+
             const newTab = this.activeTabs.get(fileLocation.fsPath) ?? new S3Tab(fileLocation, uriOrNode)
-            await newTab.openFileOnEditMode()
-=======
-            const newTab = this.activeTabs.get(fileLocation.fsPath) ?? new S3Tab(fileLocation)
             await newTab.openFileInEditMode()
->>>>>>> 10642c1d
         }
     }
 
@@ -282,15 +269,9 @@
      */
     public createTargetPath(fileNode: S3FileNode): Promise<string> {
         let completePath = readablePath(fileNode)
-<<<<<<< HEAD
-        completePath = completePath.slice(4) //removes 's3://' from path
-        completePath = completePath.slice(undefined, completePath.lastIndexOf('/') + 1) + '[S3]' + fileNode.file.name // add [S3] to the name of the file
-        completePath = this._tempLocation! + completePath
-=======
         completePath = `${this.tempLocation!}${completePath.slice(4, completePath.lastIndexOf('/') + 1)}[S3]${
             fileNode.file.name
         }`
->>>>>>> 10642c1d
 
         return Promise.resolve(completePath)
     }
