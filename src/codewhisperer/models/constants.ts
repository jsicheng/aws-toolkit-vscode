--- conflicted
+++ resolved
@@ -254,7 +254,6 @@
 
 export const showScannedFilesMessage = 'Show Scanned Files'
 
-<<<<<<< HEAD
 export const userGroupKey = 'CODEWHISPERER_USER_GROUP'
 
 export const updateInlineLockKey = 'CODEWHISPERER_INLINE_UPDATE_LOCK_KEY'
@@ -264,8 +263,7 @@
     CrossFile = 'CrossFile',
     Control = 'Control',
 }
-=======
+
 export const isClassifierEnabledKey = 'CODEWHISPERER_CLASSIFIER_TRIGGER_ENABLED'
 
-export const supplemetalContextFetchingTimeoutMsg = 'codewhisperer supplemental context fetching timeout'
->>>>>>> 530c6fda
+export const supplemetalContextFetchingTimeoutMsg = 'codewhisperer supplemental context fetching timeout'