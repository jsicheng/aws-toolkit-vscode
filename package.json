{
    "name": "aws-toolkit-vscode",
    "displayName": "AWS Toolkit",
    "description": "Including support for CodeWhisperer, CodeCatalyst, Lambda, S3, CloudWatch Logs, and many other services",
    "version": "1.85.0-SNAPSHOT",
    "extensionKind": [
        "workspace"
    ],
    "publisher": "amazonwebservices",
    "license": "Apache-2.0",
    "repository": {
        "type": "git",
        "url": "https://github.com/aws/aws-toolkit-vscode"
    },
    "engines": {
        "vscode": "^1.65.0"
    },
    "icon": "resources/marketplace/aws-icon-256x256.png",
    "bugs": {
        "url": "https://github.com/aws/aws-toolkit-vscode/issues"
    },
    "galleryBanner": {
        "color": "#FF9900",
        "theme": "light"
    },
    "categories": [
        "Debuggers",
        "Linters",
        "Other"
    ],
    "keywords": [
        "Lambda",
        "CodeCatalyst",
        "CodeWhisperer",
        "Code",
        "Whisperer"
    ],
    "preview": false,
    "qna": "https://github.com/aws/aws-toolkit-vscode/issues",
    "activationEvents": [
        "onStartupFinished",
        "onDebugResolve:aws-sam",
        "onView:aws.codeWhisperer.securityPanel",
        "onDebugInitialConfigurations",
        "onLanguage:javascript",
        "onLanguage:java",
        "onLanguage:python",
        "onLanguage:csharp",
        "onLanguage:yaml",
        "onFileSystem:s3",
        "onFileSystem:s3-readonly",
        "onCommand:aws.codeWhisperer.accept"
    ],
    "main": "./dist/src/main",
    "browser": "./dist/src/extensionWeb",
    "contributes": {
        "configuration": {
            "type": "object",
            "title": "%AWS.productName%",
            "cloud9": {
                "cn": {
                    "title": "%AWS.productName.cn%"
                }
            },
            "properties": {
                "aws.profile": {
                    "type": "string",
                    "deprecationMessage": "The current profile is now stored internally by the Toolkit.",
                    "description": "%AWS.configuration.profileDescription%"
                },
                "aws.ecs.openTerminalCommand": {
                    "type": "string",
                    "default": "/bin/sh",
                    "markdownDescription": "%AWS.configuration.description.ecs.openTerminalCommand%"
                },
                "aws.iot.maxItemsPerPage": {
                    "type": "number",
                    "default": 100,
                    "minimum": 1,
                    "maximum": 250,
                    "markdownDescription": "%AWS.configuration.description.iot.maxItemsPerPage%"
                },
                "aws.s3.maxItemsPerPage": {
                    "type": "number",
                    "default": 300,
                    "minimum": 3,
                    "maximum": 1000,
                    "markdownDescription": "%AWS.configuration.description.s3.maxItemsPerPage%"
                },
                "aws.samcli.location": {
                    "type": "string",
                    "scope": "machine",
                    "default": "",
                    "markdownDescription": "%AWS.configuration.description.samcli.location%"
                },
                "aws.samcli.lambdaTimeout": {
                    "type": "number",
                    "default": 90000,
                    "markdownDescription": "%AWS.configuration.description.samcli.lambdaTimeout%"
                },
                "aws.samcli.legacyDeploy": {
                    "type": "boolean",
                    "default": false,
                    "markdownDescription": "%AWS.configuration.description.samcli.legacyDeploy%"
                },
                "aws.logLevel": {
                    "type": "string",
                    "default": "info",
                    "enum": [
                        "error",
                        "warn",
                        "info",
                        "verbose",
                        "debug"
                    ],
                    "enumDescriptions": [
                        "Errors Only",
                        "Errors and Warnings",
                        "Errors, Warnings, and Info",
                        "Errors, Warnings, Info, and Verbose",
                        "Errors, Warnings, Info, Verbose, and Debug"
                    ],
                    "markdownDescription": "%AWS.configuration.description.logLevel%",
                    "cloud9": {
                        "cn": {
                            "markdownDescription": "%AWS.configuration.description.logLevel.cn%"
                        }
                    }
                },
                "aws.telemetry": {
                    "type": "boolean",
                    "default": true,
                    "markdownDescription": "%AWS.configuration.description.telemetry%",
                    "cloud9": {
                        "cn": {
                            "markdownDescription": "%AWS.configuration.description.telemetry.cn%"
                        }
                    }
                },
                "aws.stepfunctions.asl.format.enable": {
                    "type": "boolean",
                    "scope": "window",
                    "default": true,
                    "description": "%AWS.stepFunctions.asl.format.enable.desc%"
                },
                "aws.stepfunctions.asl.maxItemsComputed": {
                    "type": "number",
                    "default": 5000,
                    "description": "%AWS.stepFunctions.asl.maxItemsComputed.desc%"
                },
                "aws.ssmDocument.ssm.maxItemsComputed": {
                    "type": "number",
                    "default": 5000,
                    "description": "%AWS.ssmDocument.ssm.maxItemsComputed.desc%"
                },
                "aws.cwl.limit": {
                    "type": "number",
                    "default": 10000,
                    "description": "%AWS.cwl.limit.desc%",
                    "maximum": 10000
                },
                "aws.samcli.manuallySelectedBuckets": {
                    "type": "object",
                    "description": "%AWS.samcli.deploy.bucket.recentlyUsed%",
                    "default": []
                },
                "aws.samcli.enableCodeLenses": {
                    "type": "boolean",
                    "description": "%AWS.configuration.enableCodeLenses%",
                    "default": false
                },
                "aws.suppressPrompts": {
                    "type": "object",
                    "description": "%AWS.configuration.description.suppressPrompts%",
                    "default": {},
                    "properties": {
                        "apprunnerNotifyPricing": {
                            "type": "boolean",
                            "default": false
                        },
                        "apprunnerNotifyPause": {
                            "type": "boolean",
                            "default": false
                        },
                        "ecsRunCommand": {
                            "type": "boolean",
                            "default": false
                        },
                        "ecsRunCommandEnable": {
                            "type": "boolean",
                            "default": false
                        },
                        "ecsRunCommandDisable": {
                            "type": "boolean",
                            "default": false
                        },
                        "regionAddAutomatically": {
                            "type": "boolean",
                            "default": false
                        },
                        "yamlExtPrompt": {
                            "type": "boolean",
                            "default": false
                        },
                        "fileViewerEdit": {
                            "type": "boolean",
                            "default": false
                        },
                        "createCredentialsProfile": {
                            "type": "boolean",
                            "default": false
                        },
                        "samcliConfirmDevStack": {
                            "type": "boolean",
                            "default": false
                        },
                        "remoteConnected": {
                            "type": "boolean",
                            "default": false
                        },
                        "codeWhispererConnectionExpired": {
                            "type": "boolean",
                            "default": false
                        }
                    },
                    "additionalProperties": false
                },
                "aws.experiments": {
                    "type": "object",
                    "markdownDescription": "%AWS.configuration.description.experiments%",
                    "default": {
                        "jsonResourceModification": false
                    },
                    "properties": {
                        "jsonResourceModification": {
                            "type": "boolean",
                            "default": false
                        }
                    },
                    "additionalProperties": false
                },
                "aws.codeWhisperer.includeSuggestionsWithCodeReferences": {
                    "type": "boolean",
                    "description": "%AWS.configuration.description.codewhisperer%",
                    "default": true
                },
                "aws.codeWhisperer.importRecommendation": {
                    "type": "boolean",
                    "description": "%AWS.configuration.description.codewhisperer.importRecommendation%",
                    "default": true
                },
                "aws.codeWhisperer.shareCodeWhispererContentWithAWS": {
                    "type": "boolean",
                    "markdownDescription": "%AWS.configuration.description.codewhisperer.shareCodeWhispererContentWithAWS%",
                    "default": true,
                    "scope": "application"
                },
                "aws.codeWhisperer.javaCompilationOutput": {
                    "type": "string",
                    "default": "",
                    "description": "Provide the ABSOLUTE path which is used to store java project compilation results."
                },
                "aws.resources.enabledResources": {
                    "type": "array",
                    "description": "%AWS.configuration.description.resources.enabledResources%",
                    "items": {
                        "type": "string"
                    }
                },
                "aws.lambda.recentlyUploaded": {
                    "type": "object",
                    "description": "%AWS.configuration.description.lambda.recentlyUploaded%",
                    "default": []
                }
            }
        },
        "debuggers": [
            {
                "type": "aws-sam",
                "label": "%AWS.configuration.description.awssam.debug.label%",
                "configurationAttributes": {
                    "direct-invoke": {
                        "$schema": "http://json-schema.org/draft-07/schema#",
                        "title": "AwsSamDebuggerConfiguration",
                        "additionalProperties": false,
                        "properties": {
                            "aws": {
                                "title": "AWS Connection",
                                "description": "%AWS.configuration.description.awssam.debug.aws%",
                                "properties": {
                                    "credentials": {
                                        "description": "%AWS.configuration.description.awssam.debug.credentials%",
                                        "type": "string",
                                        "cloud9": {
                                            "cn": {
                                                "description": "%AWS.configuration.description.awssam.debug.credentials.cn%"
                                            }
                                        }
                                    },
                                    "region": {
                                        "description": "%AWS.configuration.description.awssam.debug.region%",
                                        "type": "string"
                                    }
                                },
                                "additionalProperties": false,
                                "type": "object"
                            },
                            "invokeTarget": {
                                "oneOf": [
                                    {
                                        "title": "Template Target Properties",
                                        "description": "%AWS.configuration.description.awssam.debug.invokeTarget%",
                                        "properties": {
                                            "templatePath": {
                                                "description": "%AWS.configuration.description.awssam.debug.templatePath%",
                                                "type": "string"
                                            },
                                            "logicalId": {
                                                "description": "%AWS.configuration.description.awssam.debug.logicalId%",
                                                "type": "string"
                                            },
                                            "target": {
                                                "description": "%AWS.configuration.description.awssam.debug.target%",
                                                "type": "string",
                                                "enum": [
                                                    "template"
                                                ]
                                            }
                                        },
                                        "additionalProperties": false,
                                        "required": [
                                            "templatePath",
                                            "logicalId",
                                            "target"
                                        ],
                                        "type": "object"
                                    },
                                    {
                                        "title": "Code Target Properties",
                                        "description": "%AWS.configuration.description.awssam.debug.invokeTarget%",
                                        "properties": {
                                            "lambdaHandler": {
                                                "description": "%AWS.configuration.description.awssam.debug.lambdaHandler%",
                                                "type": "string"
                                            },
                                            "projectRoot": {
                                                "description": "%AWS.configuration.description.awssam.debug.projectRoot%",
                                                "type": "string"
                                            },
                                            "target": {
                                                "description": "%AWS.configuration.description.awssam.debug.target%",
                                                "type": "string",
                                                "enum": [
                                                    "code"
                                                ]
                                            },
                                            "architecture": {
                                                "description": "%AWS.configuration.description.awssam.debug.architecture%",
                                                "type": "string",
                                                "enum": [
                                                    "x86_64",
                                                    "arm64"
                                                ]
                                            }
                                        },
                                        "additionalProperties": false,
                                        "required": [
                                            "lambdaHandler",
                                            "projectRoot",
                                            "target"
                                        ],
                                        "type": "object"
                                    },
                                    {
                                        "title": "API Target Properties",
                                        "description": "%AWS.configuration.description.awssam.debug.invokeTarget%",
                                        "properties": {
                                            "templatePath": {
                                                "description": "%AWS.configuration.description.awssam.debug.templatePath%",
                                                "type": "string"
                                            },
                                            "logicalId": {
                                                "description": "%AWS.configuration.description.awssam.debug.logicalId%",
                                                "type": "string"
                                            },
                                            "target": {
                                                "description": "%AWS.configuration.description.awssam.debug.target%",
                                                "type": "string",
                                                "enum": [
                                                    "api"
                                                ]
                                            }
                                        },
                                        "additionalProperties": false,
                                        "required": [
                                            "templatePath",
                                            "logicalId",
                                            "target"
                                        ],
                                        "type": "object"
                                    }
                                ]
                            },
                            "lambda": {
                                "title": "Lambda Properties",
                                "description": "%AWS.configuration.description.awssam.debug.lambda%",
                                "properties": {
                                    "environmentVariables": {
                                        "description": "%AWS.configuration.description.awssam.debug.envvars%",
                                        "additionalProperties": {
                                            "type": [
                                                "string"
                                            ]
                                        },
                                        "type": "object"
                                    },
                                    "payload": {
                                        "description": "%AWS.configuration.description.awssam.debug.event%",
                                        "properties": {
                                            "json": {
                                                "description": "%AWS.configuration.description.awssam.debug.event.json%",
                                                "type": "object"
                                            },
                                            "path": {
                                                "description": "%AWS.configuration.description.awssam.debug.event.path%",
                                                "type": "string"
                                            }
                                        },
                                        "additionalProperties": false,
                                        "type": "object"
                                    },
                                    "memoryMb": {
                                        "description": "%AWS.configuration.description.awssam.debug.memoryMb%",
                                        "type": "number"
                                    },
                                    "runtime": {
                                        "description": "%AWS.configuration.description.awssam.debug.runtime%",
                                        "type": "string"
                                    },
                                    "timeoutSec": {
                                        "description": "%AWS.configuration.description.awssam.debug.timeout%",
                                        "type": "number"
                                    },
                                    "pathMappings": {
                                        "type:": "array",
                                        "items": {
                                            "title": "Path Mapping",
                                            "type": "object",
                                            "properties": {
                                                "localRoot": {
                                                    "type": "string"
                                                },
                                                "remoteRoot": {
                                                    "type": "string"
                                                }
                                            },
                                            "additionalProperties": false,
                                            "required": [
                                                "localRoot",
                                                "remoteRoot"
                                            ]
                                        }
                                    }
                                },
                                "additionalProperties": false,
                                "type": "object"
                            },
                            "sam": {
                                "title": "SAM CLI Properties",
                                "description": "%AWS.configuration.description.awssam.debug.sam%",
                                "properties": {
                                    "buildArguments": {
                                        "description": "%AWS.configuration.description.awssam.debug.buildArguments%",
                                        "type": "array",
                                        "items": {
                                            "type": "string"
                                        }
                                    },
                                    "buildDir": {
                                        "description": "%AWS.configuration.description.awssam.debug.buildDir%",
                                        "type": "string"
                                    },
                                    "containerBuild": {
                                        "description": "%AWS.configuration.description.awssam.debug.containerBuild%",
                                        "type": "boolean"
                                    },
                                    "dockerNetwork": {
                                        "description": "%AWS.configuration.description.awssam.debug.dockerNetwork%",
                                        "type": "string"
                                    },
                                    "localArguments": {
                                        "description": "%AWS.configuration.description.awssam.debug.localArguments%",
                                        "type": "array",
                                        "items": {
                                            "type": "string"
                                        }
                                    },
                                    "skipNewImageCheck": {
                                        "description": "%AWS.configuration.description.awssam.debug.skipNewImageCheck%",
                                        "type": "boolean"
                                    },
                                    "template": {
                                        "description": "%AWS.configuration.description.awssam.debug.template%",
                                        "properties": {
                                            "parameters": {
                                                "description": "%AWS.configuration.description.awssam.debug.templateParameters%",
                                                "additionalProperties": {
                                                    "type": [
                                                        "string",
                                                        "number"
                                                    ]
                                                },
                                                "type": "object"
                                            }
                                        },
                                        "type": "object",
                                        "additionalProperties": false
                                    }
                                },
                                "additionalProperties": false,
                                "type": "object"
                            },
                            "api": {
                                "title": "API Gateway Properties",
                                "description": "%AWS.configuration.description.awssam.debug.api%",
                                "properties": {
                                    "path": {
                                        "description": "%AWS.configuration.description.awssam.debug.api.path%",
                                        "type": "string"
                                    },
                                    "httpMethod": {
                                        "description": "%AWS.configuration.description.awssam.debug.api.httpMethod%",
                                        "type": "string",
                                        "enum": [
                                            "delete",
                                            "get",
                                            "head",
                                            "options",
                                            "patch",
                                            "post",
                                            "put"
                                        ]
                                    },
                                    "payload": {
                                        "description": "%AWS.configuration.description.awssam.debug.event%",
                                        "properties": {
                                            "json": {
                                                "description": "%AWS.configuration.description.awssam.debug.event.json%",
                                                "type": "object"
                                            },
                                            "path": {
                                                "description": "%AWS.configuration.description.awssam.debug.event.path%",
                                                "type": "string"
                                            }
                                        },
                                        "additionalProperties": false,
                                        "type": "object"
                                    },
                                    "headers": {
                                        "description": "%AWS.configuration.description.awssam.debug.api.headers%",
                                        "type": "object",
                                        "additionalProperties": {
                                            "type": "string"
                                        }
                                    },
                                    "querystring": {
                                        "description": "%AWS.configuration.description.awssam.debug.api.queryString%",
                                        "type": "string"
                                    },
                                    "stageVariables": {
                                        "description": "%AWS.configuration.description.awssam.debug.api.stageVariables%",
                                        "type": "object",
                                        "additionalProperties": {
                                            "type": "string"
                                        }
                                    },
                                    "clientCertificateId": {
                                        "description": "%AWS.configuration.description.awssam.debug.api.clientCertId%",
                                        "type": "string"
                                    }
                                },
                                "additionalProperties": false,
                                "required": [
                                    "path",
                                    "httpMethod"
                                ],
                                "type": "object"
                            }
                        },
                        "required": [
                            "invokeTarget"
                        ],
                        "type": "object"
                    }
                },
                "configurationSnippets": [
                    {
                        "label": "%AWS.configuration.description.awssam.debug.snippets.lambdaCode.label%",
                        "description": "%AWS.configuration.description.awssam.debug.snippets.lambdaCode.description%",
                        "body": {
                            "type": "aws-sam",
                            "request": "direct-invoke",
                            "name": "${3:Invoke Lambda}",
                            "invokeTarget": {
                                "target": "code",
                                "lambdaHandler": "${1:Function Handler}",
                                "projectRoot": "^\"\\${workspaceFolder}\""
                            },
                            "lambda": {
                                "runtime": "${2:Lambda Runtime}",
                                "payload": {
                                    "json": {}
                                }
                            }
                        },
                        "cloud9": {
                            "cn": {
                                "label": "%AWS.configuration.description.awssam.debug.snippets.lambdaCode.label.cn%",
                                "description": "%AWS.configuration.description.awssam.debug.snippets.lambdaCode.description.cn%"
                            }
                        }
                    },
                    {
                        "label": "%AWS.configuration.description.awssam.debug.snippets.lambdaTemplate.label%",
                        "description": "%AWS.configuration.description.awssam.debug.snippets.lambdaTemplate.description%",
                        "body": {
                            "type": "aws-sam",
                            "request": "direct-invoke",
                            "name": "${3:Invoke Lambda}",
                            "invokeTarget": {
                                "target": "template",
                                "templatePath": "${1:Template Location}",
                                "logicalId": "${2:Function Logical ID}"
                            },
                            "lambda": {
                                "payload": {
                                    "json": {}
                                }
                            }
                        },
                        "cloud9": {
                            "cn": {
                                "label": "%AWS.configuration.description.awssam.debug.snippets.lambdaTemplate.label.cn%",
                                "description": "%AWS.configuration.description.awssam.debug.snippets.lambdaTemplate.description.cn%"
                            }
                        }
                    },
                    {
                        "label": "%AWS.configuration.description.awssam.debug.snippets.api.label%",
                        "description": "%AWS.configuration.description.awssam.debug.snippets.api.description%",
                        "body": {
                            "type": "aws-sam",
                            "request": "direct-invoke",
                            "name": "${5:Invoke Lambda with API Gateway}",
                            "invokeTarget": {
                                "target": "api",
                                "templatePath": "${1:Template Location}",
                                "logicalId": "${2:Function Logical ID}"
                            },
                            "api": {
                                "path": "${3:Path}",
                                "httpMethod": "${4:Method}",
                                "payload": {
                                    "json": {}
                                }
                            }
                        },
                        "cloud9": {
                            "cn": {
                                "label": "%AWS.configuration.description.awssam.debug.snippets.api.label.cn%",
                                "description": "%AWS.configuration.description.awssam.debug.snippets.api.description.cn%"
                            }
                        }
                    }
                ]
            }
        ],
        "viewsContainers": {
            "activitybar": [
                {
                    "id": "aws-explorer",
                    "title": "%AWS.title%",
                    "icon": "resources/aws-logo.svg",
                    "cloud9": {
                        "cn": {
                            "title": "%AWS.title.cn%",
                            "icon": "resources/aws-cn-logo.svg"
                        }
                    }
                }
            ],
            "panel": [
                {
                    "id": "aws-codewhisperer-reference-log",
                    "title": "CodeWhisperer Reference Log",
                    "icon": "media/aws-logo.svg"
                }
            ]
        },
        "views": {
            "aws-explorer": [
                {
                    "id": "aws.explorer",
                    "name": "%AWS.lambda.explorerTitle%"
                },
                {
                    "id": "aws.developerTools",
                    "name": "%AWS.developerTools.explorerTitle%"
                }
            ],
            "aws-codewhisperer-reference-log": [
                {
                    "type": "webview",
                    "id": "aws.codeWhisperer.referenceLog",
                    "name": ""
                }
            ]
        },
        "submenus": [
            {
                "id": "aws.auth",
                "label": "%AWS.submenu.auth.title%",
                "icon": "$(ellipsis)"
            }
        ],
        "menus": {
            "commandPalette": [
                {
                    "command": "aws.apig.copyUrl",
                    "when": "false"
                },
                {
                    "command": "aws.apig.invokeRemoteRestApi",
                    "when": "false"
                },
                {
                    "command": "aws.deleteCloudFormation",
                    "when": "false"
                },
                {
                    "command": "aws.downloadStateMachineDefinition",
                    "when": "false"
                },
                {
                    "command": "aws.ecr.createRepository",
                    "when": "false"
                },
                {
                    "command": "aws.executeStateMachine",
                    "when": "false"
                },
                {
                    "command": "aws.copyArn",
                    "when": "false"
                },
                {
                    "command": "aws.copyName",
                    "when": "false"
                },
                {
                    "command": "aws.listCommands",
                    "when": "false"
                },
                {
                    "command": "aws.codecatalyst.listCommands",
                    "when": "false"
                },
                {
                    "command": "aws.codecatalyst.openDevEnv",
                    "when": "!isCloud9"
                },
                {
                    "command": "aws.codecatalyst.createDevEnv",
                    "when": "!isCloud9"
                },
                {
                    "command": "aws.codecatalyst.removeConnection",
                    "when": "false"
                },
                {
                    "command": "aws.codeWhisperer.removeConnection",
                    "when": "false"
                },
                {
                    "command": "aws.downloadSchemaItemCode",
                    "when": "false"
                },
                {
                    "command": "aws.deleteLambda",
                    "when": "false"
                },
                {
                    "command": "aws.downloadLambda",
                    "when": "false"
                },
                {
                    "command": "aws.invokeLambda",
                    "when": "false"
                },
                {
                    "command": "aws.copyLambdaUrl",
                    "when": "false"
                },
                {
                    "command": "aws.viewSchemaItem",
                    "when": "false"
                },
                {
                    "command": "aws.searchSchema",
                    "when": "false"
                },
                {
                    "command": "aws.searchSchemaPerRegistry",
                    "when": "false"
                },
                {
                    "command": "aws.refreshAwsExplorer",
                    "when": "false"
                },
                {
                    "command": "aws.cdk.refresh",
                    "when": "false"
                },
                {
                    "command": "aws.cdk.viewDocs",
                    "when": "false"
                },
                {
                    "command": "aws.ssmDocument.openLocalDocument",
                    "when": "false"
                },
                {
                    "command": "aws.ssmDocument.openLocalDocumentJson",
                    "when": "false"
                },
                {
                    "command": "aws.ssmDocument.openLocalDocumentYaml",
                    "when": "false"
                },
                {
                    "command": "aws.ssmDocument.deleteDocument",
                    "when": "false"
                },
                {
                    "command": "aws.ssmDocument.updateDocumentVersion",
                    "when": "false"
                },
                {
                    "command": "aws.copyLogResource",
                    "when": "resourceScheme == aws-cwl"
                },
                {
                    "command": "aws.saveCurrentLogDataContent",
                    "when": "resourceScheme == aws-cwl"
                },
                {
                    "command": "aws.s3.editFile",
                    "when": "resourceScheme == s3-readonly"
                },
                {
                    "command": "aws.cwl.viewLogStream",
                    "when": "false"
                },
                {
                    "command": "aws.cwl.changeFilterPattern",
                    "when": "false"
                },
                {
                    "command": "aws.cwl.changeTimeFilter",
                    "when": "false"
                },
                {
                    "command": "aws.ecr.deleteRepository",
                    "when": "false"
                },
                {
                    "command": "aws.ecr.copyTagUri",
                    "when": "false"
                },
                {
                    "command": "aws.ecr.copyRepositoryUri",
                    "when": "false"
                },
                {
                    "command": "aws.ecr.deleteTag",
                    "when": "false"
                },
                {
                    "command": "aws.iot.createThing",
                    "when": "false"
                },
                {
                    "command": "aws.iot.deleteThing",
                    "when": "false"
                },
                {
                    "command": "aws.iot.createCert",
                    "when": "false"
                },
                {
                    "command": "aws.iot.deleteCert",
                    "when": "false"
                },
                {
                    "command": "aws.iot.attachCert",
                    "when": "false"
                },
                {
                    "command": "aws.iot.attachPolicy",
                    "when": "false"
                },
                {
                    "command": "aws.iot.activateCert",
                    "when": "false"
                },
                {
                    "command": "aws.iot.deactivateCert",
                    "when": "false"
                },
                {
                    "command": "aws.iot.revokeCert",
                    "when": "false"
                },
                {
                    "command": "aws.iot.createPolicy",
                    "when": "false"
                },
                {
                    "command": "aws.iot.deletePolicy",
                    "when": "false"
                },
                {
                    "command": "aws.iot.createPolicyVersion",
                    "when": "false"
                },
                {
                    "command": "aws.iot.deletePolicyVersion",
                    "when": "false"
                },
                {
                    "command": "aws.iot.detachCert",
                    "when": "false"
                },
                {
                    "command": "aws.iot.detachPolicy",
                    "when": "false"
                },
                {
                    "command": "aws.iot.viewPolicyVersion",
                    "when": "false"
                },
                {
                    "command": "aws.iot.setDefaultPolicy",
                    "when": "false"
                },
                {
                    "command": "aws.iot.copyEndpoint",
                    "when": "false"
                },
                {
                    "command": "aws.deploySamApplication",
                    "when": "config.aws.samcli.legacyDeploy"
                },
                {
                    "command": "aws.samcli.sync",
                    "when": "!config.aws.samcli.legacyDeploy"
                },
                {
                    "command": "aws.s3.copyPath",
                    "when": "false"
                },
                {
                    "command": "aws.s3.createBucket",
                    "when": "false"
                },
                {
                    "command": "aws.s3.createFolder",
                    "when": "false"
                },
                {
                    "command": "aws.s3.deleteBucket",
                    "when": "false"
                },
                {
                    "command": "aws.s3.deleteFile",
                    "when": "false"
                },
                {
                    "command": "aws.s3.downloadFileAs",
                    "when": "false"
                },
                {
                    "command": "aws.s3.openFile",
                    "when": "false"
                },
                {
                    "command": "aws.s3.editFile",
                    "when": "false"
                },
                {
                    "command": "aws.s3.uploadFileToParent",
                    "when": "false"
                },
                {
                    "command": "aws.apprunner.startDeployment",
                    "when": "false"
                },
                {
                    "command": "aws.apprunner.createService",
                    "when": "false"
                },
                {
                    "command": "aws.apprunner.pauseService",
                    "when": "false"
                },
                {
                    "command": "aws.apprunner.resumeService",
                    "when": "false"
                },
                {
                    "command": "aws.apprunner.copyServiceUrl",
                    "when": "false"
                },
                {
                    "command": "aws.apprunner.open",
                    "when": "false"
                },
                {
                    "command": "aws.apprunner.deleteService",
                    "when": "false"
                },
                {
                    "command": "aws.apprunner.createServiceFromEcr",
                    "when": "false"
                },
                {
                    "command": "aws.resources.copyIdentifier",
                    "when": "false"
                },
                {
                    "command": "aws.resources.openResourcePreview",
                    "when": "false"
                },
                {
                    "command": "aws.resources.createResource",
                    "when": "false"
                },
                {
                    "command": "aws.resources.deleteResource",
                    "when": "false"
                },
                {
                    "command": "aws.resources.updateResource",
                    "when": "false"
                },
                {
                    "command": "aws.resources.updateResourceInline",
                    "when": "false"
                },
                {
                    "command": "aws.resources.saveResource",
                    "when": "false"
                },
                {
                    "command": "aws.resources.closeResource",
                    "when": "false"
                },
                {
                    "command": "aws.resources.viewDocs",
                    "when": "false"
                },
                {
                    "command": "aws.ecs.runCommandInContainer",
                    "when": "false"
                },
                {
                    "command": "aws.ecs.openTaskInTerminal",
                    "when": "false"
                },
                {
                    "command": "aws.ecs.enableEcsExec",
                    "when": "false"
                },
                {
                    "command": "aws.ecs.disableEcsExec",
                    "when": "false"
                },
                {
                    "command": "aws.ecs.viewDocumentation",
                    "when": "false"
                },
                {
                    "command": "aws.renderStateMachineGraph",
                    "when": "false"
                },
                {
                    "command": "aws.auth.addConnection",
                    "when": "false"
                },
                {
                    "command": "aws.auth.switchConnections",
                    "when": "false"
                },
                {
                    "command": "aws.auth.signout",
                    "when": "false"
                },
                {
                    "command": "aws.auth.help",
                    "when": "false"
                },
                {
                    "command": "aws.auth.manageConnections"
                },
                {
                    "command": "aws.ec2.openRemoteConnection",
                    "when": "aws.isDevMode"
                },
                {
                    "command": "aws.ec2.openTerminal",
                    "when": "aws.isDevMode"
                },
                {
                    "command": "aws.ec2.startInstance",
                    "when": "false"
                },
                {
                    "command": "aws.ec2.stopInstance",
                    "when": "false"
                },
                {
                    "command": "aws.ec2.rebootInstance",
                    "when": "false"
                },
                {
                    "command": "aws.dev.openMenu",
                    "when": "aws.isDevMode || isCloud9"
                }
            ],
            "editor/title": [
                {
                    "command": "aws.previewStateMachine",
                    "when": "editorLangId == asl || editorLangId == asl-yaml",
                    "group": "navigation"
                },
                {
                    "command": "aws.saveCurrentLogDataContent",
                    "when": "resourceScheme == aws-cwl",
                    "group": "navigation"
                },
                {
                    "command": "aws.cwl.changeFilterPattern",
                    "when": "resourceScheme == aws-cwl",
                    "group": "navigation"
                },
                {
                    "command": "aws.cwl.changeTimeFilter",
                    "when": "resourceScheme == aws-cwl",
                    "group": "navigation"
                },
                {
                    "command": "aws.s3.editFile",
                    "when": "resourceScheme == s3-readonly",
                    "group": "navigation"
                },
                {
                    "command": "aws.ssmDocument.publishDocument",
                    "when": "editorLangId =~ /^(ssm-yaml|ssm-json)$/",
                    "group": "navigation"
                },
                {
                    "command": "aws.resources.updateResourceInline",
                    "when": "resourceScheme == awsResource && !isCloud9 && config.aws.experiments.jsonResourceModification",
                    "group": "navigation"
                },
                {
                    "command": "aws.resources.closeResource",
                    "when": "resourcePath =~ /^.+(awsResource.json)$/",
                    "group": "navigation"
                },
                {
                    "command": "aws.resources.saveResource",
                    "when": "resourcePath =~ /^.+(awsResource.json)$/",
                    "group": "navigation"
                }
            ],
            "editor/title/context": [
                {
                    "command": "aws.copyLogResource",
                    "when": "resourceScheme == aws-cwl",
                    "group": "1_cutcopypaste@1"
                }
            ],
            "view/title": [
                {
                    "command": "aws.submitFeedback",
                    "when": "view == aws.explorer",
                    "group": "navigation@6"
                },
                {
                    "command": "aws.refreshAwsExplorer",
                    "when": "view == aws.explorer",
                    "group": "navigation@5"
                },
                {
                    "command": "aws.login",
                    "when": "view == aws.explorer",
                    "group": "1_account@1"
                },
                {
                    "command": "aws.showRegion",
                    "when": "view == aws.explorer",
                    "group": "1_account@2"
                },
                {
                    "command": "aws.listCommands",
                    "when": "view == aws.explorer && !isCloud9",
                    "group": "1_account@3"
                },
                {
                    "command": "aws.lambda.createNewSamApp",
                    "when": "view == aws.explorer",
                    "group": "3_lambda@1"
                },
                {
                    "command": "aws.launchConfigForm",
                    "when": "view == aws.explorer",
                    "group": "3_lambda@2"
                },
                {
                    "command": "aws.deploySamApplication",
                    "when": "config.aws.samcli.legacyDeploy && view == aws.explorer",
                    "group": "3_lambda@3"
                },
                {
                    "command": "aws.samcli.sync",
                    "when": "!config.aws.samcli.legacyDeploy && view == aws.explorer",
                    "group": "3_lambda@3"
                },
                {
                    "command": "aws.quickStart",
                    "when": "view == aws.explorer",
                    "group": "y_toolkitMeta@1"
                },
                {
                    "command": "aws.help",
                    "when": "view == aws.explorer || !aws.explorer.visible && view =~ /^aws/",
                    "group": "y_toolkitMeta@2"
                },
                {
                    "command": "aws.github",
                    "when": "view == aws.explorer || !aws.explorer.visible && view =~ /^aws/",
                    "group": "y_toolkitMeta@3"
                },
                {
                    "command": "aws.createIssueOnGitHub",
                    "when": "view == aws.explorer || !aws.explorer.visible && view =~ /^aws/",
                    "group": "y_toolkitMeta@4"
                },
                {
                    "command": "aws.submitFeedback",
                    "when": "view == aws.explorer || !aws.explorer.visible && view =~ /^aws/",
                    "group": "y_toolkitMeta@5"
                },
                {
                    "command": "aws.aboutToolkit",
                    "when": "view == aws.explorer || !aws.explorer.visible && view =~ /^aws/",
                    "group": "z_about@1"
                },
                {
                    "command": "aws.viewLogs",
                    "when": "view == aws.explorer || !aws.explorer.visible && view =~ /^aws/",
                    "group": "z_about@1"
                },
                {
                    "command": "aws.codecatalyst.cloneRepo",
                    "when": "view == aws.codecatalyst && !isCloud9",
                    "group": "1_codeCatalyst@1"
                },
                {
                    "command": "aws.codecatalyst.createDevEnv",
                    "when": "view == aws.codecatalyst && !isCloud9",
                    "group": "1_codeCatalyst@1"
                },
                {
                    "command": "aws.codecatalyst.listCommands",
                    "when": "view == aws.codecatalyst && !isCloud9",
                    "group": "1_codeCatalyst@1"
                },
                {
                    "command": "aws.codecatalyst.openDevEnv",
                    "when": "view == aws.codecatalyst && !isCloud9",
                    "group": "1_codeCatalyst@1"
                }
            ],
            "explorer/context": [
                {
                    "command": "aws.deploySamApplication",
                    "when": "config.aws.samcli.legacyDeploy && isFileSystemResource && resourceFilename =~ /^template\\.(json|yml|yaml)$/",
                    "group": "z_aws@1"
                },
                {
                    "command": "aws.samcli.sync",
                    "when": "!config.aws.samcli.legacyDeploy && isFileSystemResource && resourceFilename =~ /^(template\\.(json|yml|yaml))|(samconfig\\.toml)$/",
                    "group": "z_aws@1"
                },
                {
                    "command": "aws.uploadLambda",
                    "when": "explorerResourceIsFolder || isFileSystemResource && resourceFilename =~ /^template\\.(json|yml|yaml)$/",
                    "group": "z_aws@3"
                }
            ],
            "view/item/context": [
                {
                    "command": "aws.apig.invokeRemoteRestApi",
                    "when": "view == aws.explorer && viewItem =~ /^(awsApiGatewayNode)$/",
                    "group": "0@1"
                },
                {
                    "command": "aws.codecatalyst.removeConnection",
                    "when": "viewItem == awsCodeCatalystNodeSaved",
                    "group": "0@1"
                },
                {
                    "command": "aws.codecatalyst.removeConnection",
                    "when": "viewItem == awsCodeCatalystNodeSaved",
                    "group": "inline@1"
                },
                {
                    "command": "aws.ec2.openTerminal",
                    "group": "0@1",
                    "when": "viewItem =~ /^(awsEc2(Parent|Running)Node)$/"
                },
                {
                    "command": "aws.ec2.openTerminal",
                    "group": "inline@1",
                    "when": "viewItem =~ /^(awsEc2(Parent|Running)Node)$/"
                },
                {
                    "command": "aws.ec2.openRemoteConnection",
                    "group": "0@1",
                    "when": "viewItem =~ /^(awsEc2(Parent|Running)Node)$/"
                },
                {
                    "command": "aws.ec2.openRemoteConnection",
                    "group": "inline@1",
                    "when": "viewItem =~ /^(awsEc2(Parent|Running)Node)$/"
                },
                {
                    "command": "aws.ec2.startInstance",
<<<<<<< HEAD
                    "group": "inline@1",
                    "when": "viewItem =~ /^(awsEc2StoppedNode)$/"
=======
                    "group": "0@1",
                    "when": "viewItem == awsEc2StoppedNode"
                },
                {
                    "command": "aws.ec2.startInstance",
                    "group": "inline@1",
                    "when": "viewItem == awsEc2StoppedNode"
                },
                {
                    "command": "aws.ec2.stopInstance",
                    "group": "0@1",
                    "when": "viewItem == awsEc2RunningNode"
>>>>>>> 85e785a7
                },
                {
                    "command": "aws.ec2.stopInstance",
                    "group": "inline@1",
<<<<<<< HEAD
                    "when": "viewItem =~ /^(awsEc2RunningNode)$/"
                },
                {
                    "command": "aws.ec2.rebootInstance",
                    "group": "0@1",
                    "when": "viewItem =~ /^(awsEc2RunningNode)$/"
=======
                    "when": "viewItem == awsEc2RunningNode"
                },
                {
                    "command": "aws.ec2.rebootInstance",
                    "group": "0@1",
                    "when": "viewItem == awsEc2RunningNode"
                },
                {
                    "command": "aws.ec2.rebootInstance",
                    "group": "inline@1",
                    "when": "viewItem == awsEc2RunningNode"
>>>>>>> 85e785a7
                },
                {
                    "command": "aws.ecr.createRepository",
                    "when": "view == aws.explorer && viewItem == awsEcrNode",
                    "group": "inline@1"
                },
                {
                    "command": "aws.iot.createThing",
                    "when": "view == aws.explorer && viewItem == awsIotThingsNode",
                    "group": "inline@1"
                },
                {
                    "command": "aws.iot.createCert",
                    "when": "view == aws.explorer && viewItem == awsIotCertsNode",
                    "group": "inline@1"
                },
                {
                    "command": "aws.iot.createPolicy",
                    "when": "view == aws.explorer && viewItem == awsIotPoliciesNode",
                    "group": "inline@1"
                },
                {
                    "command": "aws.iot.attachCert",
                    "when": "view == aws.explorer && viewItem == awsIotThingNode",
                    "group": "inline@1"
                },
                {
                    "command": "aws.iot.attachPolicy",
                    "when": "view == aws.explorer && viewItem =~ /^awsIotCertificateNode.(Things|Policies)/",
                    "group": "inline@1"
                },
                {
                    "command": "aws.s3.openFile",
                    "when": "view == aws.explorer && viewItem == awsS3FileNode && !isCloud9",
                    "group": "0@1"
                },
                {
                    "command": "aws.s3.editFile",
                    "when": "view == aws.explorer && viewItem == awsS3FileNode && !isCloud9",
                    "group": "inline@1"
                },
                {
                    "command": "aws.s3.downloadFileAs",
                    "when": "view == aws.explorer && viewItem == awsS3FileNode",
                    "group": "inline@2"
                },
                {
                    "command": "aws.s3.createBucket",
                    "when": "view == aws.explorer && viewItem == awsS3Node",
                    "group": "inline@1"
                },
                {
                    "command": "aws.s3.createFolder",
                    "when": "view == aws.explorer && viewItem =~ /^(awsS3BucketNode|awsS3FolderNode)$/",
                    "group": "inline@1"
                },
                {
                    "command": "aws.ssmDocument.openLocalDocument",
                    "when": "view == aws.explorer && viewItem =~ /^(awsDocumentItemNode|awsDocumentItemNodeWriteable)$/",
                    "group": "inline@1"
                },
                {
                    "command": "aws.s3.uploadFile",
                    "when": "view == aws.explorer && viewItem =~ /^(awsS3BucketNode|awsS3FolderNode)$/",
                    "group": "inline@2"
                },
                {
                    "command": "aws.showRegion",
                    "when": "view == aws.explorer && viewItem == awsRegionNode",
                    "group": "0@1"
                },
                {
                    "command": "aws.lambda.createNewSamApp",
                    "when": "view == aws.explorer && viewItem == awsLambdaNode || viewItem == awsRegionNode",
                    "group": "1@1"
                },
                {
                    "command": "aws.launchConfigForm",
                    "when": "view == aws.explorer && viewItem == awsLambdaNode || viewItem == awsRegionNode || viewItem == awsCloudFormationRootNode",
                    "group": "1@1"
                },
                {
                    "command": "aws.deploySamApplication",
                    "when": "config.aws.samcli.legacyDeploy && view == aws.explorer && viewItem =~ /^(awsLambdaNode|awsRegionNode|awsCloudFormationRootNode)$/",
                    "group": "1@2"
                },
                {
                    "command": "aws.samcli.sync",
                    "when": "!config.aws.samcli.legacyDeploy && view == aws.explorer && viewItem =~ /^(awsLambdaNode|awsRegionNode|awsCloudFormationRootNode)$/",
                    "group": "1@2"
                },
                {
                    "command": "aws.ec2.copyInstanceId",
                    "when": "view == aws.explorer && viewItem =~ /^(awsEc2(Parent|Running|Stopped)Node)$/",
                    "group": "2@0"
                },
                {
                    "command": "aws.ecr.copyTagUri",
                    "when": "view == aws.explorer && viewItem == awsEcrTagNode",
                    "group": "2@1"
                },
                {
                    "command": "aws.ecr.deleteTag",
                    "when": "view == aws.explorer && viewItem == awsEcrTagNode",
                    "group": "3@1"
                },
                {
                    "command": "aws.ecr.copyRepositoryUri",
                    "when": "view == aws.explorer && viewItem == awsEcrRepositoryNode",
                    "group": "2@1"
                },
                {
                    "command": "aws.ecr.createRepository",
                    "when": "view == aws.explorer && viewItem == awsEcrNode",
                    "group": "0@1"
                },
                {
                    "command": "aws.ecr.deleteRepository",
                    "when": "view == aws.explorer && viewItem == awsEcrRepositoryNode",
                    "group": "3@1"
                },
                {
                    "command": "aws.invokeLambda",
                    "when": "view == aws.explorer && viewItem =~ /^(awsRegionFunctionNode|awsRegionFunctionNodeDownloadable|awsCloudFormationFunctionNode)$/",
                    "group": "0@1"
                },
                {
                    "command": "aws.downloadLambda",
                    "when": "view == aws.explorer && viewItem =~ /^(awsRegionFunctionNode|awsRegionFunctionNodeDownloadable)$/",
                    "group": "0@2"
                },
                {
                    "command": "aws.uploadLambda",
                    "when": "view == aws.explorer && viewItem =~ /^(awsRegionFunctionNode|awsRegionFunctionNodeDownloadable)$/",
                    "group": "1@1"
                },
                {
                    "command": "aws.deleteLambda",
                    "when": "view == aws.explorer && viewItem =~ /^(awsRegionFunctionNode|awsRegionFunctionNodeDownloadable)$/",
                    "group": "4@1"
                },
                {
                    "command": "aws.copyLambdaUrl",
                    "when": "view == aws.explorer && viewItem =~ /^(awsRegionFunctionNode|awsRegionFunctionNodeDownloadable)$/",
                    "group": "2@0"
                },
                {
                    "command": "aws.deleteCloudFormation",
                    "when": "view == aws.explorer && viewItem == awsCloudFormationNode",
                    "group": "3@5"
                },
                {
                    "command": "aws.searchSchema",
                    "when": "view == aws.explorer && viewItem == awsSchemasNode",
                    "group": "0@1"
                },
                {
                    "command": "aws.searchSchemaPerRegistry",
                    "when": "view == aws.explorer && viewItem == awsRegistryItemNode",
                    "group": "0@1"
                },
                {
                    "command": "aws.viewSchemaItem",
                    "when": "view == aws.explorer && viewItem == awsSchemaItemNode",
                    "group": "0@1"
                },
                {
                    "command": "aws.stepfunctions.createStateMachineFromTemplate",
                    "when": "view == aws.explorer && viewItem == awsStepFunctionsNode",
                    "group": "0@1"
                },
                {
                    "command": "aws.downloadStateMachineDefinition",
                    "when": "view == aws.explorer && viewItem == awsStateMachineNode",
                    "group": "0@1"
                },
                {
                    "command": "aws.renderStateMachineGraph",
                    "when": "view == aws.explorer && viewItem == awsStateMachineNode",
                    "group": "0@2"
                },
                {
                    "command": "aws.cdk.renderStateMachineGraph",
                    "when": "viewItem == awsCdkStateMachineNode",
                    "group": "inline@1"
                },
                {
                    "command": "aws.cdk.renderStateMachineGraph",
                    "when": "viewItem == awsCdkStateMachineNode",
                    "group": "0@1"
                },
                {
                    "command": "aws.executeStateMachine",
                    "when": "view == aws.explorer && viewItem == awsStateMachineNode",
                    "group": "0@3"
                },
                {
                    "command": "aws.iot.createThing",
                    "when": "view == aws.explorer && viewItem == awsIotThingsNode",
                    "group": "0@1"
                },
                {
                    "command": "aws.iot.createCert",
                    "when": "view == aws.explorer && viewItem == awsIotCertsNode",
                    "group": "0@1"
                },
                {
                    "command": "aws.iot.createPolicy",
                    "when": "view == aws.explorer && viewItem == awsIotPoliciesNode",
                    "group": "0@1"
                },
                {
                    "command": "aws.iot.createPolicyVersion",
                    "when": "view == aws.explorer && viewItem == awsIotPolicyNode.WithVersions",
                    "group": "0@1"
                },
                {
                    "command": "aws.iot.viewPolicyVersion",
                    "when": "view == aws.explorer && viewItem =~ /^awsIotPolicyVersionNode./",
                    "group": "0@1"
                },
                {
                    "command": "aws.iot.attachCert",
                    "when": "view == aws.explorer && viewItem == awsIotThingNode",
                    "group": "0@1"
                },
                {
                    "command": "aws.iot.attachPolicy",
                    "when": "view == aws.explorer && viewItem =~ /^awsIotCertificateNode.(Things|Policies)/",
                    "group": "0@1"
                },
                {
                    "command": "aws.s3.createBucket",
                    "when": "view == aws.explorer && viewItem == awsS3Node",
                    "group": "0@1"
                },
                {
                    "command": "aws.s3.downloadFileAs",
                    "when": "view == aws.explorer && viewItem == awsS3FileNode",
                    "group": "0@1"
                },
                {
                    "command": "aws.s3.uploadFile",
                    "when": "view == aws.explorer && viewItem =~ /^(awsS3BucketNode|awsS3FolderNode)$/",
                    "group": "0@1"
                },
                {
                    "command": "aws.s3.uploadFileToParent",
                    "when": "view == aws.explorer && viewItem == awsS3FileNode",
                    "group": "1@1"
                },
                {
                    "command": "aws.s3.createFolder",
                    "when": "view == aws.explorer && viewItem =~ /^(awsS3BucketNode|awsS3FolderNode)$/",
                    "group": "1@1"
                },
                {
                    "command": "aws.iot.deactivateCert",
                    "when": "view == aws.explorer && viewItem =~ /^awsIotCertificateNode.(Things|Policies).ACTIVE$/",
                    "group": "1@1"
                },
                {
                    "command": "aws.iot.activateCert",
                    "when": "view == aws.explorer && viewItem =~ /^awsIotCertificateNode.(Things|Policies).INACTIVE$/",
                    "group": "1@1"
                },
                {
                    "command": "aws.iot.revokeCert",
                    "when": "view == aws.explorer && viewItem =~ /^awsIotCertificateNode.(Things|Policies).(ACTIVE|INACTIVE)$/",
                    "group": "1@2"
                },
                {
                    "command": "aws.iot.setDefaultPolicy",
                    "when": "view == aws.explorer && viewItem == awsIotPolicyVersionNode.NONDEFAULT",
                    "group": "1@1"
                },
                {
                    "command": "aws.iot.copyEndpoint",
                    "when": "view == aws.explorer && viewItem == awsIotNode",
                    "group": "2@1"
                },
                {
                    "command": "aws.copyName",
                    "when": "view == aws.explorer && viewItem =~ /^(awsRegionFunctionNode|awsRegionFunctionNodeDownloadable|awsCloudFormationFunctionNode|awsStateMachineNode|awsCloudFormationNode|awsS3BucketNode|awsS3FolderNode|awsS3FileNode|awsApiGatewayNode|awsIotThingNode)$|^(awsAppRunnerServiceNode|awsIotCertificateNode|awsIotPolicyNode|awsIotPolicyVersionNode|(awsEc2(Running|Pending|Stopped)Node))/",
                    "group": "2@1"
                },
                {
                    "command": "aws.copyArn",
                    "when": "view == aws.explorer && viewItem =~ /^(awsRegionFunctionNode|awsRegionFunctionNodeDownloadable|awsCloudFormationFunctionNode|awsStateMachineNode|awsCloudFormationNode|awsCloudWatchLogNode|awsS3BucketNode|awsS3FolderNode|awsS3FileNode|awsApiGatewayNode|awsEcrRepositoryNode|awsIotThingNode)$|^(awsAppRunnerServiceNode|awsEcsServiceNode|awsIotCertificateNode|awsIotPolicyNode|awsIotPolicyVersionNode|awsMdeInstanceNode|(awsEc2(Running|Pending|Stopped)Node))/",
                    "group": "2@2"
                },
                {
                    "command": "aws.cwl.searchLogGroup",
                    "group": "0@1",
                    "when": "view == aws.explorer && viewItem =~ /^awsCloudWatchLogNode|awsCloudWatchLogParentNode$/"
                },
                {
                    "command": "aws.cwl.searchLogGroup",
                    "group": "inline@1",
                    "when": "view == aws.explorer && viewItem =~ /^awsCloudWatchLogNode|awsCloudWatchLogParentNode$/"
                },
                {
                    "command": "aws.apig.copyUrl",
                    "when": "view == aws.explorer && viewItem =~ /^(awsApiGatewayNode)$/",
                    "group": "2@0"
                },
                {
                    "command": "aws.s3.copyPath",
                    "when": "view == aws.explorer && viewItem =~ /^(awsS3FolderNode|awsS3FileNode)$/",
                    "group": "2@3"
                },
                {
                    "command": "aws.s3.presignedURL",
                    "when": "view == aws.explorer && viewItem =~ /^(awsS3FileNode)$/",
                    "group": "2@4"
                },
                {
                    "command": "aws.iot.detachCert",
                    "when": "view == aws.explorer && viewItem =~ /^(awsIotCertificateNode.Things)/",
                    "group": "3@1"
                },
                {
                    "command": "aws.iot.detachPolicy",
                    "when": "view == aws.explorer && viewItem == awsIotPolicyNode.Certificates",
                    "group": "3@1"
                },
                {
                    "command": "aws.iot.deleteThing",
                    "when": "view == aws.explorer && viewItem == awsIotThingNode",
                    "group": "3@1"
                },
                {
                    "command": "aws.iot.deleteCert",
                    "when": "view == aws.explorer && viewItem =~ /^awsIotCertificateNode.Policies/",
                    "group": "3@1"
                },
                {
                    "command": "aws.iot.deletePolicy",
                    "when": "view == aws.explorer && viewItem == awsIotPolicyNode.WithVersions",
                    "group": "3@1"
                },
                {
                    "command": "aws.iot.deletePolicyVersion",
                    "when": "view == aws.explorer && viewItem == awsIotPolicyVersionNode.NONDEFAULT",
                    "group": "3@1"
                },
                {
                    "command": "aws.s3.deleteBucket",
                    "when": "view == aws.explorer && viewItem == awsS3BucketNode",
                    "group": "3@1"
                },
                {
                    "command": "aws.s3.deleteFile",
                    "when": "view == aws.explorer && viewItem == awsS3FileNode",
                    "group": "3@1"
                },
                {
                    "command": "aws.downloadSchemaItemCode",
                    "when": "view == aws.explorer && viewItem == awsSchemaItemNode",
                    "group": "1@1"
                },
                {
                    "command": "aws.cwl.viewLogStream",
                    "group": "0@1",
                    "when": "view == aws.explorer && viewItem == awsCloudWatchLogNode"
                },
                {
                    "command": "aws.ssmDocument.openLocalDocumentYaml",
                    "group": "0@1",
                    "when": "view == aws.explorer && viewItem =~ /^(awsDocumentItemNode|awsDocumentItemNodeWriteable)$/"
                },
                {
                    "command": "aws.ssmDocument.openLocalDocumentJson",
                    "group": "0@2",
                    "when": "view == aws.explorer && viewItem =~ /^(awsDocumentItemNode|awsDocumentItemNodeWriteable)$/"
                },
                {
                    "command": "aws.ssmDocument.updateDocumentVersion",
                    "group": "2@1",
                    "when": "view == aws.explorer && viewItem == awsDocumentItemNodeWriteable"
                },
                {
                    "command": "aws.ssmDocument.deleteDocument",
                    "group": "3@2",
                    "when": "view == aws.explorer && viewItem == awsDocumentItemNodeWriteable"
                },
                {
                    "command": "aws.ecs.runCommandInContainer",
                    "group": "0@1",
                    "when": "view == aws.explorer && viewItem =~ /^(awsEcsContainerNodeExec)(.*)$/"
                },
                {
                    "command": "aws.ecs.openTaskInTerminal",
                    "group": "0@2",
                    "when": "view == aws.explorer && viewItem =~ /^(awsEcsContainerNodeExec)(.*)$/ && !isCloud9"
                },
                {
                    "command": "aws.ecs.enableEcsExec",
                    "group": "0@2",
                    "when": "view == aws.explorer && viewItem == awsEcsServiceNode.DISABLED"
                },
                {
                    "command": "aws.ecs.disableEcsExec",
                    "group": "0@2",
                    "when": "view == aws.explorer && viewItem == awsEcsServiceNode.ENABLED"
                },
                {
                    "command": "aws.ecs.viewDocumentation",
                    "group": "1@3",
                    "when": "view == aws.explorer && viewItem =~ /^(awsEcsClusterNode|awsEcsContainerNode)$|^awsEcsServiceNode/"
                },
                {
                    "command": "aws.resources.configure",
                    "when": "view == aws.explorer && viewItem == resourcesRootNode",
                    "group": "1@1"
                },
                {
                    "command": "aws.resources.configure",
                    "when": "view == aws.explorer && viewItem == resourcesRootNode",
                    "group": "inline@1"
                },
                {
                    "command": "aws.resources.openResourcePreview",
                    "when": "view == aws.explorer && viewItem =~ /^(.*)(ResourceNode)$/",
                    "group": "1@1"
                },
                {
                    "command": "aws.resources.copyIdentifier",
                    "when": "view == aws.explorer && viewItem =~ /^(.*)(ResourceNode)$/",
                    "group": "1@1"
                },
                {
                    "command": "aws.resources.viewDocs",
                    "when": "view == aws.explorer && viewItem =~ /^(.*)(Documented)(.*)(ResourceTypeNode)$/",
                    "group": "1@1"
                },
                {
                    "command": "aws.resources.createResource",
                    "when": "view == aws.explorer && viewItem =~ /^(.*)(Creatable)(.*)(ResourceTypeNode)$/ && !isCloud9 && config.aws.experiments.jsonResourceModification",
                    "group": "2@1"
                },
                {
                    "command": "aws.resources.createResource",
                    "when": "view == aws.explorer && viewItem =~ /^(.*)(Creatable)(.*)(ResourceTypeNode)$/ && !isCloud9 && config.aws.experiments.jsonResourceModification",
                    "group": "inline@1"
                },
                {
                    "command": "aws.resources.updateResource",
                    "when": "view == aws.explorer && viewItem =~ /^(.*)(Updatable)(.*)(ResourceNode)$/ && !isCloud9 && config.aws.experiments.jsonResourceModification",
                    "group": "2@1"
                },
                {
                    "command": "aws.resources.deleteResource",
                    "when": "view == aws.explorer && viewItem =~ /^(.*)(Deletable)(.*)(ResourceNode)$/ && !isCloud9 && config.aws.experiments.jsonResourceModification",
                    "group": "2@2"
                },
                {
                    "command": "aws.apprunner.createServiceFromEcr",
                    "group": "0@2",
                    "when": "view == aws.explorer && viewItem =~ /awsEcrTagNode|awsEcrRepositoryNode/"
                },
                {
                    "command": "aws.apprunner.startDeployment",
                    "group": "0@1",
                    "when": "view == aws.explorer && viewItem == awsAppRunnerServiceNode.RUNNING"
                },
                {
                    "command": "aws.apprunner.createService",
                    "group": "0@2",
                    "when": "view == aws.explorer && viewItem == awsAppRunnerNode"
                },
                {
                    "command": "aws.apprunner.pauseService",
                    "group": "0@3",
                    "when": "view == aws.explorer && viewItem == awsAppRunnerServiceNode.RUNNING"
                },
                {
                    "command": "aws.apprunner.resumeService",
                    "group": "0@3",
                    "when": "view == aws.explorer && viewItem == awsAppRunnerServiceNode.PAUSED"
                },
                {
                    "command": "aws.apprunner.copyServiceUrl",
                    "group": "1@1",
                    "when": "view == aws.explorer && viewItem == awsAppRunnerServiceNode.RUNNING"
                },
                {
                    "command": "aws.apprunner.open",
                    "group": "1@2",
                    "when": "view == aws.explorer && viewItem == awsAppRunnerServiceNode.RUNNING"
                },
                {
                    "command": "aws.apprunner.deleteService",
                    "group": "3@1",
                    "when": "view == aws.explorer && viewItem =~ /awsAppRunnerServiceNode.[RUNNING|PAUSED|CREATE_FAILED]/"
                },
                {
                    "command": "aws.cloudFormation.newTemplate",
                    "group": "0@1",
                    "when": "view == aws.explorer && viewItem == awsCloudFormationRootNode"
                },
                {
                    "command": "aws.sam.newTemplate",
                    "group": "0@2",
                    "when": "view == aws.explorer && viewItem == awsCloudFormationRootNode"
                },
                {
                    "command": "aws.codeWhisperer.configure",
                    "when": "viewItem =~ /^awsCodeWhispererNode/ && !isCloud9",
                    "group": "inline@2"
                },
                {
                    "command": "aws.codeWhisperer.introduction",
                    "when": "viewItem =~ /^awsCodeWhispererNode/ && !isCloud9 && CODEWHISPERER_TERMS_ACCEPTED",
                    "group": "inline@1"
                },
                {
                    "command": "aws.codeWhisperer.removeConnection",
                    "when": "viewItem == awsCodeWhispererNodeSaved",
                    "group": "0@1"
                },
                {
                    "command": "aws.codeWhisperer.removeConnection",
                    "when": "viewItem == awsCodeWhispererNodeSaved",
                    "group": "inline@3"
                },
                {
                    "command": "aws.cdk.refresh",
                    "when": "viewItem == awsCdkRootNode",
                    "group": "inline@1"
                },
                {
                    "command": "aws.cdk.refresh",
                    "when": "viewItem == awsCdkRootNode",
                    "group": "0@1"
                },
                {
                    "command": "aws.cdk.viewDocs",
                    "when": "viewItem == awsCdkRootNode",
                    "group": "0@2"
                },
                {
                    "command": "aws.auth.addConnection",
                    "when": "viewItem == awsAuthNode",
                    "group": "0@1"
                },
                {
                    "command": "aws.auth.switchConnections",
                    "when": "viewItem == awsAuthNode",
                    "group": "0@2"
                },
                {
                    "command": "aws.auth.signout",
                    "when": "viewItem == awsAuthNode && !isCloud9",
                    "group": "0@3"
                },
                {
                    "command": "aws.auth.help",
                    "when": "viewItem == awsAuthNode",
                    "group": "inline@1"
                },
                {
                    "submenu": "aws.auth",
                    "when": "viewItem == awsAuthNode",
                    "group": "inline@2"
                }
            ],
            "aws.auth": [
                {
                    "command": "aws.auth.manageConnections",
                    "group": "0@1"
                },
                {
                    "command": "aws.auth.switchConnections",
                    "group": "0@2"
                },
                {
                    "command": "aws.auth.signout",
                    "enablement": "!isCloud9",
                    "group": "0@3"
                }
            ]
        },
        "commands": [
            {
                "command": "aws.launchConfigForm",
                "title": "%AWS.command.launchConfigForm.title%",
                "category": "%AWS.title%",
                "cloud9": {
                    "cn": {
                        "category": "%AWS.title.cn%"
                    }
                }
            },
            {
                "command": "aws.apig.copyUrl",
                "title": "%AWS.command.apig.copyUrl%",
                "category": "%AWS.title%",
                "cloud9": {
                    "cn": {
                        "category": "%AWS.title.cn%"
                    }
                }
            },
            {
                "command": "aws.apig.invokeRemoteRestApi",
                "title": "%AWS.command.apig.invokeRemoteRestApi%",
                "category": "%AWS.title%",
                "cloud9": {
                    "cn": {
                        "category": "%AWS.title.cn%",
                        "title": "%AWS.command.apig.invokeRemoteRestApi.cn%"
                    }
                }
            },
            {
                "command": "aws.lambda.createNewSamApp",
                "title": "%AWS.command.createNewSamApp%",
                "category": "%AWS.title%",
                "cloud9": {
                    "cn": {
                        "category": "%AWS.title.cn%"
                    }
                }
            },
            {
                "command": "aws.login",
                "title": "%AWS.command.login%",
                "category": "%AWS.title%",
                "cloud9": {
                    "cn": {
                        "title": "%AWS.command.login.cn%",
                        "category": "%AWS.title.cn%"
                    }
                }
            },
            {
                "command": "aws.credentials.profile.create",
                "title": "%AWS.command.credentials.profile.create%",
                "category": "%AWS.title%",
                "cloud9": {
                    "cn": {
                        "category": "%AWS.title.cn%"
                    }
                }
            },
            {
                "command": "aws.credentials.edit",
                "title": "%AWS.command.credentials.edit%",
                "category": "%AWS.title%",
                "cloud9": {
                    "cn": {
                        "category": "%AWS.title.cn%"
                    }
                }
            },
            {
                "command": "aws.codecatalyst.openOrg",
                "title": "%AWS.command.codecatalyst.openOrg%",
                "category": "AWS"
            },
            {
                "command": "aws.codecatalyst.openProject",
                "title": "%AWS.command.codecatalyst.openProject%",
                "category": "AWS"
            },
            {
                "command": "aws.codecatalyst.openRepo",
                "title": "%AWS.command.codecatalyst.openRepo%",
                "category": "AWS"
            },
            {
                "command": "aws.codecatalyst.openDevEnv",
                "title": "%AWS.command.codecatalyst.openDevEnv%",
                "category": "AWS",
                "enablement": "!isCloud9"
            },
            {
                "command": "aws.codecatalyst.listCommands",
                "title": "%AWS.command.codecatalyst.listCommands%",
                "category": "AWS",
                "enablement": "!isCloud9"
            },
            {
                "command": "aws.codecatalyst.cloneRepo",
                "title": "%AWS.command.codecatalyst.cloneRepo%",
                "category": "AWS",
                "enablement": "!isCloud9"
            },
            {
                "command": "aws.codecatalyst.createDevEnv",
                "title": "%AWS.command.codecatalyst.createDevEnv%",
                "category": "AWS",
                "enablement": "!isCloud9"
            },
            {
                "command": "aws.codecatalyst.removeConnection",
                "title": "%AWS.command.codecatalyst.removeConnection%",
                "category": "AWS",
                "icon": "$(debug-disconnect)"
            },
            {
                "command": "aws.logout",
                "title": "%AWS.command.logout%",
                "category": "%AWS.title%",
                "cloud9": {
                    "cn": {
                        "category": "%AWS.title.cn%"
                    }
                }
            },
            {
                "command": "aws.auth.addConnection",
                "title": "%AWS.command.auth.addConnection%",
                "category": "%AWS.title%"
            },
            {
                "command": "aws.auth.manageConnections",
                "title": "%AWS.command.auth.showConnectionsPage%",
                "category": "%AWS.title%"
            },
            {
                "command": "aws.auth.switchConnections",
                "title": "%AWS.command.auth.switchConnections%",
                "category": "%AWS.title%"
            },
            {
                "command": "aws.auth.signout",
                "title": "%AWS.command.auth.signout%",
                "category": "%AWS.title%",
                "enablement": "!isCloud9"
            },
            {
                "command": "aws.auth.help",
                "title": "%AWS.generic.viewDocs%",
                "category": "%AWS.title%",
                "icon": "$(question)"
            },
            {
                "command": "aws.createIssueOnGitHub",
                "title": "%AWS.command.createIssueOnGitHub%",
                "category": "%AWS.title%",
                "cloud9": {
                    "cn": {
                        "category": "%AWS.title.cn%"
                    }
                }
            },
            {
                "command": "aws.ec2.openTerminal",
                "title": "%AWS.command.ec2.openTerminal%",
                "icon": "$(terminal-view-icon)",
                "category": "%AWS.title%",
                "cloud9": {
                    "cn": {
                        "category": "%AWS.title.cn%"
                    }
                }
            },
            {
                "command": "aws.ec2.openRemoteConnection",
                "title": "%AWS.command.ec2.openRemoteConnection%",
                "icon": "$(remote-explorer)",
                "category": "%AWS.title%",
                "cloud9": {
                    "cn": {
                        "category": "%AWS.title.cn%"
                    }
                }
            },
            {
                "command": "aws.ec2.startInstance",
                "title": "%AWS.command.ec2.startInstance%",
                "icon": "$(debug-start)",
                "category": "%AWS.title%",
                "cloud9": {
                    "cn": {
                        "category": "%AWS.title.cn%"
                    }
                }
            },
            {
                "command": "aws.ec2.stopInstance",
                "title": "%AWS.command.ec2.stopInstance%",
                "icon": "$(debug-stop)",
                "category": "%AWS.title%",
                "cloud9": {
                    "cn": {
                        "category": "%AWS.title.cn%"
                    }
                }
            },
            {
                "command": "aws.ec2.rebootInstance",
                "title": "%AWS.command.ec2.rebootInstance%",
                "icon": "$(debug-restart)",
                "category": "%AWS.title%",
                "cloud9": {
                    "cn": {
                        "category": "%AWS.title.cn%"
                    }
                }
            },
            {
                "command": "aws.ec2.copyInstanceId",
                "title": "%AWS.command.ec2.copyInstanceId%",
                "category": "%AWS.title",
                "cloud9": {
                    "cn": {
                        "category": "%AWS.title.cn%"
                    }
                }
            },
            {
                "command": "aws.ecr.copyTagUri",
                "title": "%AWS.command.ecr.copyTagUri%",
                "category": "%AWS.title%",
                "cloud9": {
                    "cn": {
                        "category": "%AWS.title.cn%"
                    }
                }
            },
            {
                "command": "aws.ecr.deleteTag",
                "title": "%AWS.command.ecr.deleteTag%",
                "category": "%AWS.title%",
                "cloud9": {
                    "cn": {
                        "category": "%AWS.title.cn%"
                    }
                }
            },
            {
                "command": "aws.ecr.copyRepositoryUri",
                "title": "%AWS.command.ecr.copyRepositoryUri%",
                "category": "%AWS.title%",
                "cloud9": {
                    "cn": {
                        "category": "%AWS.title.cn%"
                    }
                }
            },
            {
                "command": "aws.ecr.createRepository",
                "title": "%AWS.command.ecr.createRepository%",
                "category": "%AWS.title%",
                "icon": "$(add)",
                "cloud9": {
                    "cn": {
                        "category": "%AWS.title.cn%"
                    }
                }
            },
            {
                "command": "aws.ecr.deleteRepository",
                "title": "%AWS.command.ecr.deleteRepository%",
                "category": "%AWS.title%",
                "cloud9": {
                    "cn": {
                        "category": "%AWS.title.cn%"
                    }
                }
            },
            {
                "command": "aws.showRegion",
                "title": "%AWS.command.showRegion%",
                "category": "%AWS.title%",
                "cloud9": {
                    "cn": {
                        "category": "%AWS.title.cn%"
                    }
                }
            },
            {
                "command": "aws.iot.createThing",
                "title": "%AWS.command.iot.createThing%",
                "category": "%AWS.title%",
                "icon": "$(add)",
                "cloud9": {
                    "cn": {
                        "category": "%AWS.title.cn%"
                    }
                }
            },
            {
                "command": "aws.iot.deleteThing",
                "title": "%AWS.generic.promptDelete%",
                "category": "%AWS.title%",
                "cloud9": {
                    "cn": {
                        "category": "%AWS.title.cn%"
                    }
                }
            },
            {
                "command": "aws.iot.createCert",
                "title": "%AWS.command.iot.createCert%",
                "category": "%AWS.title%",
                "icon": "$(add)",
                "cloud9": {
                    "cn": {
                        "category": "%AWS.title.cn%"
                    }
                }
            },
            {
                "command": "aws.iot.deleteCert",
                "title": "%AWS.generic.promptDelete%",
                "category": "%AWS.title%",
                "cloud9": {
                    "cn": {
                        "category": "%AWS.title.cn%"
                    }
                }
            },
            {
                "command": "aws.iot.attachCert",
                "title": "%AWS.command.iot.attachCert%",
                "category": "%AWS.title%",
                "icon": "$(aws-generic-attach-file)",
                "cloud9": {
                    "cn": {
                        "category": "%AWS.title.cn%"
                    }
                }
            },
            {
                "command": "aws.iot.attachPolicy",
                "title": "%AWS.command.iot.attachPolicy%",
                "category": "%AWS.title%",
                "icon": "$(aws-generic-attach-file)",
                "cloud9": {
                    "cn": {
                        "category": "%AWS.title.cn%"
                    }
                }
            },
            {
                "command": "aws.iot.activateCert",
                "title": "%AWS.command.iot.activateCert%",
                "category": "%AWS.title%",
                "cloud9": {
                    "cn": {
                        "category": "%AWS.title.cn%"
                    }
                }
            },
            {
                "command": "aws.iot.deactivateCert",
                "title": "%AWS.command.iot.deactivateCert%",
                "category": "%AWS.title%",
                "cloud9": {
                    "cn": {
                        "category": "%AWS.title.cn%"
                    }
                }
            },
            {
                "command": "aws.iot.revokeCert",
                "title": "%AWS.command.iot.revokeCert%",
                "category": "%AWS.title%",
                "cloud9": {
                    "cn": {
                        "category": "%AWS.title.cn%"
                    }
                }
            },
            {
                "command": "aws.iot.createPolicy",
                "title": "%AWS.command.iot.createPolicy%",
                "category": "%AWS.title%",
                "icon": "$(add)",
                "cloud9": {
                    "cn": {
                        "category": "%AWS.title.cn%"
                    }
                }
            },
            {
                "command": "aws.iot.deletePolicy",
                "title": "%AWS.generic.promptDelete%",
                "category": "%AWS.title%",
                "cloud9": {
                    "cn": {
                        "category": "%AWS.title.cn%"
                    }
                }
            },
            {
                "command": "aws.iot.createPolicyVersion",
                "title": "%AWS.command.iot.createPolicyVersion%",
                "category": "%AWS.title%",
                "cloud9": {
                    "cn": {
                        "category": "%AWS.title.cn%"
                    }
                }
            },
            {
                "command": "aws.iot.deletePolicyVersion",
                "title": "%AWS.generic.promptDelete%",
                "category": "%AWS.title%",
                "cloud9": {
                    "cn": {
                        "category": "%AWS.title.cn%"
                    }
                }
            },
            {
                "command": "aws.iot.detachCert",
                "title": "%AWS.command.iot.detachCert%",
                "category": "%AWS.title%",
                "cloud9": {
                    "cn": {
                        "category": "%AWS.title.cn%"
                    }
                }
            },
            {
                "command": "aws.iot.detachPolicy",
                "title": "%AWS.command.iot.detachCert%",
                "category": "%AWS.title%",
                "cloud9": {
                    "cn": {
                        "category": "%AWS.title.cn%"
                    }
                }
            },
            {
                "command": "aws.iot.viewPolicyVersion",
                "title": "%AWS.command.iot.viewPolicyVersion%",
                "category": "%AWS.title%",
                "cloud9": {
                    "cn": {
                        "category": "%AWS.title.cn%"
                    }
                }
            },
            {
                "command": "aws.iot.setDefaultPolicy",
                "title": "%AWS.command.iot.setDefaultPolicy%",
                "category": "%AWS.title%",
                "cloud9": {
                    "cn": {
                        "category": "%AWS.title.cn%"
                    }
                }
            },
            {
                "command": "aws.iot.copyEndpoint",
                "title": "%AWS.command.iot.copyEndpoint%",
                "category": "%AWS.title%",
                "cloud9": {
                    "cn": {
                        "category": "%AWS.title.cn%"
                    }
                }
            },
            {
                "command": "aws.s3.presignedURL",
                "title": "%AWS.command.s3.presignedURL%",
                "category": "%AWS.title%"
            },
            {
                "command": "aws.s3.copyPath",
                "title": "%AWS.command.s3.copyPath%",
                "category": "%AWS.title%",
                "cloud9": {
                    "cn": {
                        "category": "%AWS.title.cn%"
                    }
                }
            },
            {
                "command": "aws.s3.downloadFileAs",
                "title": "%AWS.command.s3.downloadFileAs%",
                "category": "%AWS.title%",
                "icon": "$(cloud-download)",
                "cloud9": {
                    "cn": {
                        "category": "%AWS.title.cn%"
                    }
                }
            },
            {
                "command": "aws.s3.openFile",
                "title": "%AWS.command.s3.openFile%",
                "category": "%AWS.title%",
                "icon": "$(open-preview)"
            },
            {
                "command": "aws.s3.editFile",
                "title": "%AWS.command.s3.editFile%",
                "category": "%AWS.title%",
                "icon": "$(edit)"
            },
            {
                "command": "aws.s3.uploadFile",
                "title": "%AWS.command.s3.uploadFile%",
                "category": "%AWS.title%",
                "icon": "$(cloud-upload)",
                "cloud9": {
                    "cn": {
                        "category": "%AWS.title.cn%"
                    }
                }
            },
            {
                "command": "aws.s3.uploadFileToParent",
                "title": "%AWS.command.s3.uploadFileToParent%",
                "category": "%AWS.title%",
                "cloud9": {
                    "cn": {
                        "category": "%AWS.title.cn%"
                    }
                }
            },
            {
                "command": "aws.s3.createFolder",
                "title": "%AWS.command.s3.createFolder%",
                "category": "%AWS.title%",
                "icon": "$(new-folder)",
                "cloud9": {
                    "cn": {
                        "category": "%AWS.title.cn%"
                    }
                }
            },
            {
                "command": "aws.s3.createBucket",
                "title": "%AWS.command.s3.createBucket%",
                "category": "%AWS.title%",
                "icon": "$(aws-s3-create-bucket)",
                "cloud9": {
                    "cn": {
                        "category": "%AWS.title.cn%"
                    }
                }
            },
            {
                "command": "aws.s3.deleteBucket",
                "title": "%AWS.generic.promptDelete%",
                "category": "%AWS.title%",
                "cloud9": {
                    "cn": {
                        "category": "%AWS.title.cn%"
                    }
                }
            },
            {
                "command": "aws.s3.deleteFile",
                "title": "%AWS.generic.promptDelete%",
                "category": "%AWS.title%",
                "cloud9": {
                    "cn": {
                        "category": "%AWS.title.cn%"
                    }
                }
            },
            {
                "command": "aws.invokeLambda",
                "title": "%AWS.command.invokeLambda%",
                "category": "%AWS.title%",
                "cloud9": {
                    "cn": {
                        "title": "%AWS.command.invokeLambda.cn%",
                        "category": "%AWS.title.cn%"
                    }
                }
            },
            {
                "command": "aws.downloadLambda",
                "title": "%AWS.command.downloadLambda%",
                "category": "%AWS.title%",
                "enablement": "viewItem == awsRegionFunctionNodeDownloadable",
                "cloud9": {
                    "cn": {
                        "category": "%AWS.title.cn%"
                    }
                }
            },
            {
                "command": "aws.uploadLambda",
                "title": "%AWS.command.uploadLambda%",
                "category": "%AWS.title%",
                "cloud9": {
                    "cn": {
                        "category": "%AWS.title.cn%"
                    }
                }
            },
            {
                "command": "aws.deleteLambda",
                "title": "%AWS.generic.promptDelete%",
                "category": "%AWS.title%",
                "cloud9": {
                    "cn": {
                        "category": "%AWS.title.cn%"
                    }
                }
            },
            {
                "command": "aws.copyLambdaUrl",
                "title": "%AWS.generic.copyUrl%",
                "category": "%AWS.title%",
                "cloud9": {
                    "cn": {
                        "category": "%AWS.title.cn%"
                    }
                }
            },
            {
                "command": "aws.deploySamApplication",
                "title": "%AWS.command.deploySamApplication%",
                "category": "%AWS.title%",
                "cloud9": {
                    "cn": {
                        "category": "%AWS.title.cn%"
                    }
                }
            },
            {
                "command": "aws.submitFeedback",
                "title": "%AWS.command.submitFeedback%",
                "category": "%AWS.title%",
                "icon": "$(comment)",
                "cloud9": {
                    "cn": {
                        "category": "%AWS.title.cn%"
                    }
                }
            },
            {
                "command": "aws.refreshAwsExplorer",
                "title": "%AWS.command.refreshAwsExplorer%",
                "category": "%AWS.title%",
                "icon": {
                    "dark": "resources/icons/vscode/dark/refresh.svg",
                    "light": "resources/icons/vscode/light/refresh.svg"
                }
            },
            {
                "command": "aws.samcli.detect",
                "title": "%AWS.command.samcli.detect%",
                "category": "%AWS.title%",
                "cloud9": {
                    "cn": {
                        "category": "%AWS.title.cn%"
                    }
                }
            },
            {
                "command": "aws.deleteCloudFormation",
                "title": "%AWS.command.deleteCloudFormation%",
                "category": "%AWS.title%",
                "cloud9": {
                    "cn": {
                        "category": "%AWS.title.cn%"
                    }
                }
            },
            {
                "command": "aws.downloadStateMachineDefinition",
                "title": "%AWS.command.downloadStateMachineDefinition%",
                "category": "%AWS.title%",
                "cloud9": {
                    "cn": {
                        "category": "%AWS.title.cn%"
                    }
                }
            },
            {
                "command": "aws.executeStateMachine",
                "title": "%AWS.command.executeStateMachine%",
                "category": "%AWS.title%",
                "cloud9": {
                    "cn": {
                        "category": "%AWS.title.cn%"
                    }
                }
            },
            {
                "command": "aws.renderStateMachineGraph",
                "title": "%AWS.command.renderStateMachineGraph%",
                "category": "%AWS.title%",
                "cloud9": {
                    "cn": {
                        "category": "%AWS.title.cn%"
                    }
                }
            },
            {
                "command": "aws.copyArn",
                "title": "%AWS.command.copyArn%",
                "category": "%AWS.title%",
                "cloud9": {
                    "cn": {
                        "category": "%AWS.title.cn%"
                    }
                }
            },
            {
                "command": "aws.copyName",
                "title": "%AWS.command.copyName%",
                "category": "%AWS.title%",
                "cloud9": {
                    "cn": {
                        "category": "%AWS.title.cn%"
                    }
                }
            },
            {
                "command": "aws.listCommands",
                "title": "%AWS.command.listCommands%",
                "category": "%AWS.title%",
                "cloud9": {
                    "cn": {
                        "title": "%AWS.command.listCommands.cn%",
                        "category": "%AWS.title.cn%"
                    }
                }
            },
            {
                "command": "aws.viewSchemaItem",
                "title": "%AWS.command.viewSchemaItem%",
                "category": "%AWS.title%",
                "cloud9": {
                    "cn": {
                        "category": "%AWS.title.cn%"
                    }
                }
            },
            {
                "command": "aws.searchSchema",
                "title": "%AWS.command.searchSchema%",
                "category": "%AWS.title%",
                "cloud9": {
                    "cn": {
                        "category": "%AWS.title.cn%"
                    }
                }
            },
            {
                "command": "aws.searchSchemaPerRegistry",
                "title": "%AWS.command.searchSchemaPerRegistry%",
                "category": "%AWS.title%",
                "cloud9": {
                    "cn": {
                        "category": "%AWS.title.cn%"
                    }
                }
            },
            {
                "command": "aws.downloadSchemaItemCode",
                "title": "%AWS.command.downloadSchemaItemCode%",
                "category": "%AWS.title%",
                "cloud9": {
                    "cn": {
                        "category": "%AWS.title.cn%"
                    }
                }
            },
            {
                "command": "aws.viewLogs",
                "title": "%AWS.command.viewLogs%",
                "category": "%AWS.title%"
            },
            {
                "command": "aws.help",
                "title": "%AWS.command.help%",
                "category": "%AWS.title%",
                "cloud9": {
                    "cn": {
                        "category": "%AWS.title.cn%"
                    }
                }
            },
            {
                "command": "aws.github",
                "title": "%AWS.command.github%",
                "category": "%AWS.title%",
                "cloud9": {
                    "cn": {
                        "category": "%AWS.title.cn%"
                    }
                }
            },
            {
                "command": "aws.quickStart",
                "title": "%AWS.command.quickStart%",
                "category": "%AWS.title%",
                "cloud9": {
                    "cn": {
                        "category": "%AWS.title.cn%"
                    }
                }
            },
            {
                "command": "aws.cdk.refresh",
                "title": "%AWS.command.refreshCdkExplorer%",
                "category": "%AWS.title%",
                "icon": {
                    "dark": "resources/icons/vscode/dark/refresh.svg",
                    "light": "resources/icons/vscode/light/refresh.svg"
                },
                "cloud9": {
                    "cn": {
                        "category": "%AWS.title.cn%"
                    }
                }
            },
            {
                "command": "aws.cdk.viewDocs",
                "title": "%AWS.generic.viewDocs%",
                "category": "%AWS.title%"
            },
            {
                "command": "aws.stepfunctions.createStateMachineFromTemplate",
                "title": "%AWS.command.stepFunctions.createStateMachineFromTemplate%",
                "category": "%AWS.title%",
                "cloud9": {
                    "cn": {
                        "category": "%AWS.title.cn%"
                    }
                }
            },
            {
                "command": "aws.stepfunctions.publishStateMachine",
                "title": "%AWS.command.stepFunctions.publishStateMachine%",
                "category": "%AWS.title%",
                "cloud9": {
                    "cn": {
                        "category": "%AWS.title.cn%"
                    }
                }
            },
            {
                "command": "aws.previewStateMachine",
                "title": "%AWS.command.stepFunctions.previewStateMachine%",
                "category": "%AWS.title%",
                "icon": "$(aws-stepfunctions-preview)",
                "cloud9": {
                    "cn": {
                        "category": "%AWS.title.cn%"
                    }
                }
            },
            {
                "command": "aws.cdk.renderStateMachineGraph",
                "title": "%AWS.command.cdk.previewStateMachine%",
                "category": "AWS",
                "icon": "$(aws-stepfunctions-preview)"
            },
            {
                "command": "aws.aboutToolkit",
                "title": "%AWS.command.aboutToolkit%",
                "category": "%AWS.title%"
            },
            {
                "command": "aws.cwl.viewLogStream",
                "title": "%AWS.command.viewLogStream%",
                "category": "%AWS.title%",
                "cloud9": {
                    "cn": {
                        "category": "%AWS.title.cn%"
                    }
                }
            },
            {
                "command": "aws.ssmDocument.createLocalDocument",
                "title": "%AWS.command.ssmDocument.createLocalDocument%",
                "category": "%AWS.title%",
                "cloud9": {
                    "cn": {
                        "category": "%AWS.title.cn%"
                    }
                }
            },
            {
                "command": "aws.ssmDocument.openLocalDocument",
                "title": "%AWS.command.ssmDocument.openLocalDocument%",
                "category": "%AWS.title%",
                "icon": "$(cloud-download)",
                "cloud9": {
                    "cn": {
                        "category": "%AWS.title.cn%"
                    }
                }
            },
            {
                "command": "aws.ssmDocument.openLocalDocumentJson",
                "title": "%AWS.command.ssmDocument.openLocalDocumentJson%",
                "category": "%AWS.title%",
                "cloud9": {
                    "cn": {
                        "category": "%AWS.title.cn%"
                    }
                }
            },
            {
                "command": "aws.ssmDocument.openLocalDocumentYaml",
                "title": "%AWS.command.ssmDocument.openLocalDocumentYaml%",
                "category": "%AWS.title%",
                "cloud9": {
                    "cn": {
                        "category": "%AWS.title.cn%"
                    }
                }
            },
            {
                "command": "aws.ssmDocument.deleteDocument",
                "title": "%AWS.command.ssmDocument.deleteDocument%",
                "category": "%AWS.title%",
                "cloud9": {
                    "cn": {
                        "category": "%AWS.title.cn%"
                    }
                }
            },
            {
                "command": "aws.ssmDocument.publishDocument",
                "title": "%AWS.command.ssmDocument.publishDocument%",
                "category": "%AWS.title%",
                "icon": "$(cloud-upload)",
                "cloud9": {
                    "cn": {
                        "category": "%AWS.title.cn%"
                    }
                }
            },
            {
                "command": "aws.ssmDocument.updateDocumentVersion",
                "title": "%AWS.command.ssmDocument.updateDocumentVersion%",
                "category": "%AWS.title%",
                "cloud9": {
                    "cn": {
                        "category": "%AWS.title.cn%"
                    }
                }
            },
            {
                "command": "aws.copyLogResource",
                "title": "%AWS.command.copyLogResource%",
                "category": "%AWS.title%",
                "icon": "$(files)",
                "cloud9": {
                    "cn": {
                        "category": "%AWS.title.cn%"
                    }
                }
            },
            {
                "command": "aws.cwl.searchLogGroup",
                "title": "%AWS.command.cloudWatchLogs.searchLogGroup%",
                "category": "%AWS.title%",
                "icon": "$(search-view-icon)",
                "cloud9": {
                    "cn": {
                        "category": "%AWS.title.cn%"
                    }
                }
            },
            {
                "command": "aws.saveCurrentLogDataContent",
                "title": "%AWS.command.saveCurrentLogDataContent%",
                "category": "%AWS.title%",
                "icon": "$(save)",
                "cloud9": {
                    "cn": {
                        "category": "%AWS.title.cn%"
                    }
                }
            },
            {
                "command": "aws.cwl.changeFilterPattern",
                "title": "%AWS.command.cwl.changeFilterPattern%",
                "category": "%AWS.title%",
                "icon": "$(search-view-icon)",
                "cloud9": {
                    "cn": {
                        "category": "%AWS.title.cn%"
                    }
                }
            },
            {
                "command": "aws.cwl.changeTimeFilter",
                "title": "%AWS.command.cwl.changeTimeFilter%",
                "category": "%AWS.title%",
                "icon": "$(calendar)",
                "cloud9": {
                    "cn": {
                        "category": "%AWS.title.cn%"
                    }
                }
            },
            {
                "command": "aws.addSamDebugConfig",
                "title": "%AWS.command.addSamDebugConfig%",
                "category": "%AWS.title%",
                "cloud9": {
                    "cn": {
                        "category": "%AWS.title.cn%"
                    }
                }
            },
            {
                "command": "aws.toggleSamCodeLenses",
                "title": "%AWS.command.toggleSamCodeLenses%",
                "category": "%AWS.title%",
                "cloud9": {
                    "cn": {
                        "category": "%AWS.title.cn%"
                    }
                }
            },
            {
                "command": "aws.ecs.runCommandInContainer",
                "title": "%AWS.ecs.runCommandInContainer%",
                "category": "%AWS.title%",
                "enablement": "viewItem == awsEcsContainerNodeExecEnabled",
                "cloud9": {
                    "cn": {
                        "category": "%AWS.title.cn%"
                    }
                }
            },
            {
                "command": "aws.ecs.openTaskInTerminal",
                "title": "%AWS.ecs.openTaskInTerminal%",
                "category": "%AWS.title%",
                "enablement": "viewItem == awsEcsContainerNodeExecEnabled",
                "cloud9": {
                    "cn": {
                        "category": "%AWS.title.cn%"
                    }
                }
            },
            {
                "command": "aws.ecs.enableEcsExec",
                "title": "%AWS.ecs.enableEcsExec%",
                "category": "%AWS.title%",
                "cloud9": {
                    "cn": {
                        "category": "%AWS.title.cn%"
                    }
                }
            },
            {
                "command": "aws.ecs.viewDocumentation",
                "title": "%AWS.generic.viewDocs%",
                "category": "%AWS.title%",
                "cloud9": {
                    "cn": {
                        "category": "%AWS.title.cn%"
                    }
                }
            },
            {
                "command": "aws.resources.copyIdentifier",
                "title": "%AWS.command.resources.copyIdentifier%",
                "category": "%AWS.title%",
                "cloud9": {
                    "cn": {
                        "category": "%AWS.title.cn%"
                    }
                }
            },
            {
                "command": "aws.resources.openResourcePreview",
                "title": "%AWS.generic.preview%",
                "category": "%AWS.title%",
                "icon": "$(open-preview)",
                "cloud9": {
                    "cn": {
                        "category": "%AWS.title.cn%"
                    }
                }
            },
            {
                "command": "aws.resources.createResource",
                "title": "%AWS.generic.create%",
                "category": "%AWS.title%",
                "icon": "$(add)",
                "cloud9": {
                    "cn": {
                        "category": "%AWS.title.cn%"
                    }
                }
            },
            {
                "command": "aws.resources.deleteResource",
                "title": "%AWS.generic.promptDelete%",
                "category": "%AWS.title%",
                "cloud9": {
                    "cn": {
                        "category": "%AWS.title.cn%"
                    }
                }
            },
            {
                "command": "aws.resources.updateResource",
                "title": "%AWS.generic.promptUpdate%",
                "category": "%AWS.title%",
                "icon": "$(pencil)",
                "cloud9": {
                    "cn": {
                        "category": "%AWS.title.cn%"
                    }
                }
            },
            {
                "command": "aws.resources.updateResourceInline",
                "title": "%AWS.generic.promptUpdate%",
                "category": "%AWS.title%",
                "icon": "$(pencil)",
                "cloud9": {
                    "cn": {
                        "category": "%AWS.title.cn%"
                    }
                }
            },
            {
                "command": "aws.resources.saveResource",
                "title": "%AWS.generic.save%",
                "category": "%AWS.title%",
                "icon": "$(save)",
                "cloud9": {
                    "cn": {
                        "category": "%AWS.title.cn%"
                    }
                }
            },
            {
                "command": "aws.resources.closeResource",
                "title": "%AWS.generic.close%",
                "category": "%AWS.title%",
                "icon": "$(close)",
                "cloud9": {
                    "cn": {
                        "category": "%AWS.title.cn%"
                    }
                }
            },
            {
                "command": "aws.resources.viewDocs",
                "title": "%AWS.generic.viewDocs%",
                "category": "%AWS.title%",
                "icon": "$(book)",
                "cloud9": {
                    "cn": {
                        "category": "%AWS.title.cn%"
                    }
                }
            },
            {
                "command": "aws.resources.configure",
                "title": "%AWS.command.resources.configure%",
                "category": "%AWS.title%",
                "icon": "$(gear)",
                "cloud9": {
                    "cn": {
                        "category": "%AWS.title.cn%"
                    }
                }
            },
            {
                "command": "aws.apprunner.createService",
                "title": "%AWS.command.apprunner.createService%",
                "category": "%AWS.title%",
                "cloud9": {
                    "cn": {
                        "category": "%AWS.title.cn%"
                    }
                }
            },
            {
                "command": "aws.ecs.disableEcsExec",
                "title": "%AWS.ecs.disableEcsExec%",
                "category": "%AWS.title%",
                "cloud9": {
                    "cn": {
                        "category": "%AWS.title.cn%"
                    }
                }
            },
            {
                "command": "aws.apprunner.createServiceFromEcr",
                "title": "%AWS.command.apprunner.createServiceFromEcr%",
                "category": "%AWS.title%",
                "cloud9": {
                    "cn": {
                        "category": "%AWS.title.cn%"
                    }
                }
            },
            {
                "command": "aws.apprunner.pauseService",
                "title": "%AWS.command.apprunner.pauseService%",
                "category": "%AWS.title%",
                "cloud9": {
                    "cn": {
                        "category": "%AWS.title.cn%"
                    }
                }
            },
            {
                "command": "aws.apprunner.resumeService",
                "title": "%AWS.command.apprunner.resumeService%",
                "category": "AWS",
                "cloud9": {
                    "cn": {
                        "category": "%AWS.title.cn%"
                    }
                }
            },
            {
                "command": "aws.apprunner.copyServiceUrl",
                "title": "%AWS.command.apprunner.copyServiceUrl%",
                "category": "%AWS.title%",
                "cloud9": {
                    "cn": {
                        "category": "%AWS.title.cn%"
                    }
                }
            },
            {
                "command": "aws.apprunner.open",
                "title": "%AWS.command.apprunner.open%",
                "category": "%AWS.title%",
                "cloud9": {
                    "cn": {
                        "category": "%AWS.title.cn%"
                    }
                }
            },
            {
                "command": "aws.apprunner.deleteService",
                "title": "%AWS.generic.promptDelete%",
                "category": "%AWS.title%",
                "cloud9": {
                    "cn": {
                        "category": "%AWS.title.cn%"
                    }
                }
            },
            {
                "command": "aws.apprunner.startDeployment",
                "title": "%AWS.command.apprunner.startDeployment%",
                "category": "%AWS.title%",
                "cloud9": {
                    "cn": {
                        "category": "%AWS.title.cn%"
                    }
                }
            },
            {
                "command": "aws.cloudFormation.newTemplate",
                "title": "%AWS.command.cloudFormation.newTemplate%",
                "category": "%AWS.title%",
                "cloud9": {
                    "cn": {
                        "category": "%AWS.title.cn%"
                    }
                }
            },
            {
                "command": "aws.sam.newTemplate",
                "title": "%AWS.command.sam.newTemplate%",
                "category": "%AWS.title%",
                "cloud9": {
                    "cn": {
                        "category": "%AWS.title.cn%"
                    }
                }
            },
            {
                "command": "aws.samcli.sync",
                "title": "%AWS.command.samcli.sync%",
                "category": "%AWS.title%"
            },
            {
                "command": "aws.codeWhisperer",
                "title": "%AWS.command.codewhisperer.title%",
                "category": "%AWS.title%"
            },
            {
                "command": "aws.codeWhisperer.configure",
                "title": "%AWS.command.codewhisperer.configure%",
                "category": "%AWS.title%",
                "icon": "$(gear)",
                "cloud9": {
                    "cn": {
                        "category": "%AWS.title.cn%"
                    }
                }
            },
            {
                "command": "aws.codeWhisperer.introduction",
                "title": "%AWS.command.codewhisperer.introduction%",
                "category": "%AWS.title%",
                "icon": "$(question)",
                "cloud9": {
                    "cn": {
                        "category": "%AWS.title.cn%"
                    }
                }
            },
            {
                "command": "aws.codeWhisperer.removeConnection",
                "title": "%AWS.command.codewhisperer.removeConnection%",
                "category": "%AWS.title%",
                "icon": "$(debug-disconnect)"
            },
            {
                "command": "aws.dev.openMenu",
                "title": "Open Developer Menu",
                "category": "AWS (Developer)",
                "enablement": "aws.isDevMode"
            }
        ],
        "jsonValidation": [
            {
                "fileMatch": ".aws/templates.json",
                "url": "./dist/src/templates/templates.json"
            },
            {
                "fileMatch": "*ecs-task-def.json",
                "url": "https://ecs-intellisense.s3-us-west-2.amazonaws.com/task-definition/schema.json"
            }
        ],
        "languages": [
            {
                "id": "asl",
                "extensions": [
                    ".asl.json",
                    ".asl"
                ],
                "aliases": [
                    "Amazon States Language"
                ]
            },
            {
                "id": "asl-yaml",
                "aliases": [
                    "Amazon States Language (YAML)"
                ],
                "extensions": [
                    ".asl.yaml",
                    ".asl.yml"
                ]
            },
            {
                "id": "ssm-json",
                "extensions": [
                    ".ssm.json"
                ],
                "aliases": [
                    "AWS Systems Manager Document (JSON)"
                ]
            },
            {
                "id": "ssm-yaml",
                "extensions": [
                    ".ssm.yaml",
                    ".ssm.yml"
                ],
                "aliases": [
                    "AWS Systems Manager Document (YAML)"
                ]
            }
        ],
        "keybindings": [
            {
                "command": "aws.previewStateMachine",
                "key": "ctrl+shift+v",
                "mac": "cmd+shift+v",
                "when": "editorTextFocus && editorLangId == asl || editorTextFocus && editorLangId == asl-yaml"
            },
            {
                "command": "aws.codeWhisperer",
                "key": "alt+c",
                "mac": "alt+c",
                "when": "editorTextFocus && CODEWHISPERER_ENABLED"
            },
            {
                "command": "aws.codeWhisperer.rejectCodeSuggestion",
                "key": "escape",
                "mac": "escape",
                "when": "inlineSuggestionVisible && !editorReadonly && CODEWHISPERER_ENABLED"
            },
            {
                "key": "right",
                "command": "editor.action.inlineSuggest.showNext",
                "when": "inlineSuggestionVisible && !editorReadonly && CODEWHISPERER_ENABLED"
            },
            {
                "key": "left",
                "command": "editor.action.inlineSuggest.showPrevious",
                "when": "inlineSuggestionVisible && !editorReadonly && CODEWHISPERER_ENABLED"
            }
        ],
        "grammars": [
            {
                "language": "asl",
                "scopeName": "source.asl",
                "path": "./syntaxes/ASL.tmLanguage"
            },
            {
                "language": "asl-yaml",
                "scopeName": "source.asl.yaml",
                "path": "./syntaxes/asl-yaml.tmLanguage.json"
            },
            {
                "language": "ssm-json",
                "scopeName": "source.ssmjson",
                "path": "./syntaxes/SSMJSON.tmLanguage"
            },
            {
                "language": "ssm-yaml",
                "scopeName": "source.ssmyaml",
                "path": "./syntaxes/SSMYAML.tmLanguage"
            }
        ],
        "resourceLabelFormatters": [
            {
                "scheme": "aws-cwl",
                "formatting": {
                    "label": "${path}",
                    "separator": "/"
                }
            },
            {
                "scheme": "s3*",
                "formatting": {
                    "label": "[S3] ${path}",
                    "separator": "/"
                }
            }
        ],
        "walkthroughs": [],
        "icons": {
            "aws-apprunner-service": {
                "description": "AWS Contributed Icon",
                "default": {
                    "fontPath": "./resources/fonts/aws-toolkit-icons.woff",
                    "fontCharacter": "\\f1aa"
                }
            },
            "aws-cdk-logo": {
                "description": "AWS Contributed Icon",
                "default": {
                    "fontPath": "./resources/fonts/aws-toolkit-icons.woff",
                    "fontCharacter": "\\f1ab"
                }
            },
            "aws-cloudformation-stack": {
                "description": "AWS Contributed Icon",
                "default": {
                    "fontPath": "./resources/fonts/aws-toolkit-icons.woff",
                    "fontCharacter": "\\f1ac"
                }
            },
            "aws-cloudwatch-log-group": {
                "description": "AWS Contributed Icon",
                "default": {
                    "fontPath": "./resources/fonts/aws-toolkit-icons.woff",
                    "fontCharacter": "\\f1ad"
                }
            },
            "aws-codecatalyst-logo": {
                "description": "AWS Contributed Icon",
                "default": {
                    "fontPath": "./resources/fonts/aws-toolkit-icons.woff",
                    "fontCharacter": "\\f1ae"
                }
            },
            "aws-ecr-registry": {
                "description": "AWS Contributed Icon",
                "default": {
                    "fontPath": "./resources/fonts/aws-toolkit-icons.woff",
                    "fontCharacter": "\\f1af"
                }
            },
            "aws-ecs-cluster": {
                "description": "AWS Contributed Icon",
                "default": {
                    "fontPath": "./resources/fonts/aws-toolkit-icons.woff",
                    "fontCharacter": "\\f1b0"
                }
            },
            "aws-ecs-container": {
                "description": "AWS Contributed Icon",
                "default": {
                    "fontPath": "./resources/fonts/aws-toolkit-icons.woff",
                    "fontCharacter": "\\f1b1"
                }
            },
            "aws-ecs-service": {
                "description": "AWS Contributed Icon",
                "default": {
                    "fontPath": "./resources/fonts/aws-toolkit-icons.woff",
                    "fontCharacter": "\\f1b2"
                }
            },
            "aws-generic-attach-file": {
                "description": "AWS Contributed Icon",
                "default": {
                    "fontPath": "./resources/fonts/aws-toolkit-icons.woff",
                    "fontCharacter": "\\f1b3"
                }
            },
            "aws-iot-certificate": {
                "description": "AWS Contributed Icon",
                "default": {
                    "fontPath": "./resources/fonts/aws-toolkit-icons.woff",
                    "fontCharacter": "\\f1b4"
                }
            },
            "aws-iot-policy": {
                "description": "AWS Contributed Icon",
                "default": {
                    "fontPath": "./resources/fonts/aws-toolkit-icons.woff",
                    "fontCharacter": "\\f1b5"
                }
            },
            "aws-iot-thing": {
                "description": "AWS Contributed Icon",
                "default": {
                    "fontPath": "./resources/fonts/aws-toolkit-icons.woff",
                    "fontCharacter": "\\f1b6"
                }
            },
            "aws-lambda-function": {
                "description": "AWS Contributed Icon",
                "default": {
                    "fontPath": "./resources/fonts/aws-toolkit-icons.woff",
                    "fontCharacter": "\\f1b7"
                }
            },
            "aws-s3-bucket": {
                "description": "AWS Contributed Icon",
                "default": {
                    "fontPath": "./resources/fonts/aws-toolkit-icons.woff",
                    "fontCharacter": "\\f1b8"
                }
            },
            "aws-s3-create-bucket": {
                "description": "AWS Contributed Icon",
                "default": {
                    "fontPath": "./resources/fonts/aws-toolkit-icons.woff",
                    "fontCharacter": "\\f1b9"
                }
            },
            "aws-schemas-registry": {
                "description": "AWS Contributed Icon",
                "default": {
                    "fontPath": "./resources/fonts/aws-toolkit-icons.woff",
                    "fontCharacter": "\\f1ba"
                }
            },
            "aws-schemas-schema": {
                "description": "AWS Contributed Icon",
                "default": {
                    "fontPath": "./resources/fonts/aws-toolkit-icons.woff",
                    "fontCharacter": "\\f1bb"
                }
            },
            "aws-stepfunctions-preview": {
                "description": "AWS Contributed Icon",
                "default": {
                    "fontPath": "./resources/fonts/aws-toolkit-icons.woff",
                    "fontCharacter": "\\f1bc"
                }
            }
        }
    },
    "scripts": {
        "prepare": "ts-node ./scripts/build/prepare.ts",
        "vscode:prepublish": "npm run clean && npm run buildScripts && webpack --mode production && npm run copyFiles -- --webpacked",
        "clean": "ts-node ./scripts/clean.ts dist",
        "reset": "npm run clean -- node_modules && npm install",
        "copyFiles": "ts-node ./scripts/build/copyFiles.ts",
        "buildScripts": "npm run generateClients && npm run generatePackage && npm run generateNonCodeFiles && npm run copyFiles",
        "compile": "npm run clean && npm run buildScripts && webpack --mode development && npm run copyFiles -- --webpacked",
        "watch": "npm run clean && npm run buildScripts && tsc -watch -p ./",
        "postinstall": "npm run generateTelemetry && npm run generateConfigurationAttributes",
        "testCompile": "npm run buildScripts && tsc -p ./ && npm run instrument",
        "test": "npm run testCompile && ts-node ./scripts/test/test.ts && npm run report",
        "testE2E": "npm run testCompile && ts-node ./scripts/test/testE2E.ts && npm run report",
        "testInteg": "npm run testCompile && ts-node ./scripts/test/testInteg.ts && npm run report",
        "lint": "ts-node ./scripts/lint/testLint.ts",
        "lintfix": "eslint -c .eslintrc.js --fix --ext .ts .",
        "package": "ts-node ./scripts/build/package.ts",
        "install-plugin": "vsce package -o aws-toolkit-vscode-test.vsix && code --install-extension aws-toolkit-vscode-test.vsix",
        "generateClients": "ts-node ./scripts/build/generateServiceClient.ts ",
        "generatePackage": "ts-node ./scripts/build/generateIcons.ts",
        "generateTelemetry": "node node_modules/@aws-toolkits/telemetry/lib/generateTelemetry.js --extraInput=src/shared/telemetry/vscodeTelemetry.json --output=src/shared/telemetry/telemetry.gen.ts",
        "generateNonCodeFiles": "ts-node ./scripts/build/generateNonCodeFiles.ts",
        "generateConfigurationAttributes": "ts-node ./scripts/build/generateConfigurationAttributes.ts",
        "newChange": "ts-node ./scripts/newChange.ts",
        "createRelease": "ts-node ./scripts/build/createRelease.ts",
        "serve": "webpack serve --config-name vue-hmr --mode development",
        "instrument": "nyc instrument --in-place ./dist/src",
        "report": "nyc report --reporter=html --reporter=json"
    },
    "devDependencies": {
        "@aws-toolkits/telemetry": "^1.0.136",
        "@cspotcode/source-map-support": "^0.8.1",
        "@sinonjs/fake-timers": "^10.0.2",
        "@types/adm-zip": "^0.4.34",
        "@types/async-lock": "^1.4.0",
        "@types/bytes": "^3.1.0",
        "@types/cross-spawn": "^6.0.0",
        "@types/fs-extra": "^9.0.11",
        "@types/glob": "^7.1.1",
        "@types/js-yaml": "^4.0.5",
        "@types/lodash": "^4.14.180",
        "@types/marked": "^5.0.0",
        "@types/mime-types": "^2.1.1",
        "@types/mocha": "^10.0.0",
        "@types/node": "^14.18.5",
        "@types/readline-sync": "^1.4.3",
        "@types/semver": "^7.5.0",
        "@types/sinon": "^10.0.5",
        "@types/sinonjs__fake-timers": "^8.1.2",
        "@types/tcp-port-used": "^1.0.1",
        "@types/uuid": "^9.0.1",
        "@types/vscode": "^1.65.0",
        "@types/vscode-webview": "^1.57.1",
        "@types/xml2js": "^0.4.11",
        "@typescript-eslint/eslint-plugin": "^5.59.0",
        "@typescript-eslint/parser": "^5.59.1",
        "@vscode/codicons": "^0.0.33",
        "@vscode/test-electron": "^2.3.4",
        "@vscode/vsce": "^2.19.0",
        "@vue/compiler-sfc": "^3.3.2",
        "circular-dependency-plugin": "^5.2.2",
        "css-loader": "^6.7.3",
        "esbuild-loader": "2.20.0",
        "eslint": "^8.26.0",
        "eslint-config-prettier": "8.8",
        "eslint-plugin-header": "^3.1.1",
        "eslint-plugin-no-null": "^1.0.2",
        "glob": "^7.1.7",
        "husky": "^7.0.2",
        "json-schema-to-typescript": "^13.0.2",
        "marked": "^5.0.4",
        "mocha": "^10.1.0",
        "mocha-junit-reporter": "^2.2.0",
        "mocha-multi-reporters": "^1.5.1",
        "nyc": "^15.1.0",
        "prettier": "^2.8.8",
        "prettier-plugin-sh": "^0.12.8",
        "pretty-quick": "^3.1.3",
        "readline-sync": "^1.4.9",
        "sinon": "^14.0.0",
        "ts-mockito": "^2.5.0",
        "ts-node": "^10.9.1",
        "umd-compat-loader": "^2.1.2",
        "vscode-nls-dev": "^4.0.4",
        "vue-loader": "^17.2.2",
        "vue-style-loader": "^4.1.3",
        "webfont": "^11.2.26",
        "webpack": "^5.83.0",
        "webpack-cli": "^4.9.1",
        "webpack-dev-server": "^4.13.3"
    },
    "dependencies": {
        "@aws-sdk/client-sso": "^3.342.0",
        "@aws-sdk/client-sso-oidc": "^3.181.0",
        "@aws-sdk/credential-provider-ini": "^3.46.0",
        "@aws-sdk/credential-provider-process": "^3.15.0",
        "@aws-sdk/credential-provider-sso": "^3.345.0",
        "@aws-sdk/util-arn-parser": "^3.46.0",
        "@iarna/toml": "^2.2.5",
        "adm-zip": "^0.5.10",
        "amazon-states-language-service": "^1.10.0",
        "async-lock": "^1.4.0",
        "aws-sdk": "^2.1384.0",
        "aws-ssm-document-language-service": "^1.0.0",
        "bytes": "^3.1.2",
        "cross-spawn": "^7.0.3",
        "fast-json-patch": "^3.1.1",
        "fs-extra": "^10.0.1",
        "got": "^11.8.5",
        "immutable": "^4.3.0",
        "js-yaml": "^4.1.0",
        "jsonc-parser": "^3.2.0",
        "lodash": "^4.17.21",
        "mime-types": "^2.1.32",
        "moment": "^2.29.4",
        "portfinder": "^1.0.32",
        "semver": "^7.5.2",
        "strip-ansi": "^5.2.0",
        "tcp-port-used": "^1.0.1",
        "typescript": "^5.0.4",
        "uuid": "^9.0.0",
        "vscode-languageclient": "^6.1.4",
        "vscode-languageserver": "^6.1.1",
        "vscode-languageserver-textdocument": "^1.0.8",
        "vscode-nls": "^5.2.0",
        "vue": "^3.3.4",
        "winston": "^3.7.1",
        "winston-transport": "^4.5.0",
        "xml2js": "^0.6.0",
        "yaml": "^1.9.2",
        "yaml-cfn": "^0.3.2"
    },
    "prettier": {
        "printWidth": 120,
        "trailingComma": "es5",
        "tabWidth": 4,
        "singleQuote": true,
        "semi": false,
        "bracketSpacing": true,
        "arrowParens": "avoid",
        "endOfLine": "lf"
    }
}<|MERGE_RESOLUTION|>--- conflicted
+++ resolved
@@ -1348,10 +1348,6 @@
                 },
                 {
                     "command": "aws.ec2.startInstance",
-<<<<<<< HEAD
-                    "group": "inline@1",
-                    "when": "viewItem =~ /^(awsEc2StoppedNode)$/"
-=======
                     "group": "0@1",
                     "when": "viewItem == awsEc2StoppedNode"
                 },
@@ -1364,19 +1360,10 @@
                     "command": "aws.ec2.stopInstance",
                     "group": "0@1",
                     "when": "viewItem == awsEc2RunningNode"
->>>>>>> 85e785a7
                 },
                 {
                     "command": "aws.ec2.stopInstance",
                     "group": "inline@1",
-<<<<<<< HEAD
-                    "when": "viewItem =~ /^(awsEc2RunningNode)$/"
-                },
-                {
-                    "command": "aws.ec2.rebootInstance",
-                    "group": "0@1",
-                    "when": "viewItem =~ /^(awsEc2RunningNode)$/"
-=======
                     "when": "viewItem == awsEc2RunningNode"
                 },
                 {
@@ -1388,7 +1375,6 @@
                     "command": "aws.ec2.rebootInstance",
                     "group": "inline@1",
                     "when": "viewItem == awsEc2RunningNode"
->>>>>>> 85e785a7
                 },
                 {
                     "command": "aws.ecr.createRepository",
